--- conflicted
+++ resolved
@@ -204,23 +204,6 @@
             Featherline.Settings.AvoidWalls = FeatherlineSettings.Instance.DisallowWall;
 
             Task.Run(() => {
-<<<<<<< HEAD
-                bool runEnd = GAManager.RunAlgorithm(false);
-                if (runEnd) {
-                    GAManager.EndAlgorithm();
-                }
-                GAManager.ClearAlgorithmData();
-                running = false;
-                Application.Instance.Invoke(() => {
-                    output.Text = Featherline.Settings.Output;
-                    if (Featherline.Settings.Output != "") {
-                        copyOutput.Enabled = true;
-                    } else {
-                        copyOutput.Enabled = false;
-                    }
-                    run.Text = "Run";
-                });
-=======
                 try {
                     bool runEnd = GAManager.RunAlgorithm(false);
                     if (runEnd) {
@@ -242,7 +225,6 @@
                     Console.Error.WriteLine(ex);
                     MessageBox.Show($"Failed to run Featherline: {ex}", MessageBoxType.Error);
                 }
->>>>>>> 45693da6
             });
         } else {
             running = false;
