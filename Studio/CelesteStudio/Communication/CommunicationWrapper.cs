using System;
using System.Collections.Generic;
using System.Threading.Tasks;
using CelesteStudio.Util;
using Eto.Forms;
using StudioCommunication;

namespace CelesteStudio.Communication;

public static class CommunicationWrapper {
    public static bool Connected => comm is { Connected: true };
    
    public static event Action? ConnectionChanged;
    public static event Action<StudioState, StudioState>? StateUpdated;
    public static event Action<Dictionary<int, string>>? LinesUpdated;
    
    private static CommunicationAdapterStudio? comm;
    
    private static StudioState state = new();
    private static Dictionary<HotkeyID, List<WinFormsKeys>> bindings = [];
    
    public static void Start() {
        if (comm != null) {
            Console.Error.WriteLine("Tried to start the communication adapter while already running!");
            return;
        }
        
        comm = new CommunicationAdapterStudio(OnConnectionChanged, OnStateChanged, OnLinesChanged, OnBindingsChanged);
    }
    public static void Stop() {
        if (comm == null) {
            Console.Error.WriteLine("Tried to stop the communication adapter while not running!");
            return;
        }
        
        comm.Dispose();
        comm = null;
    }
    
    private static void OnConnectionChanged() {
        Application.Instance.AsyncInvoke(() => ConnectionChanged?.Invoke());
    }
    private static void OnStateChanged(StudioState newState) {
        var prevState = state;
        state = newState;
        Application.Instance.AsyncInvoke(() => StateUpdated?.Invoke(prevState, newState));
    }
    private static void OnLinesChanged(Dictionary<int, string> updateLines) {
        Application.Instance.AsyncInvoke(() => LinesUpdated?.Invoke(updateLines));
    }
    private static void OnBindingsChanged(Dictionary<HotkeyID, List<WinFormsKeys>> newBindings) {
        bindings = newBindings;
        foreach (var pair in bindings) {
            Console.WriteLine(pair.ToString());
        }
    }
    
    public static void ForceReconnect() {
        comm?.ForceReconnect();
    }
    public static void SendPath(string path) {
        if (Connected) {
            comm!.SendPath(path);
        }
    }
    public static bool SendKeyEvent(Keys key, Keys modifiers, bool released) {
        var winFormsKey = key.ToWinForms();
        
        foreach (HotkeyID hotkey in bindings.Keys) {
            var bindingKeys = bindings[hotkey];
            if (bindingKeys.Count == 0) continue;
            
            // Require the key without any modifiers (or the modifier being the same as the key)
            if (bindingKeys.Count == 1) {
                if ((bindingKeys[0] == winFormsKey) &&
                    ((modifiers == Keys.None) ||
                     (modifiers == Keys.Shift && key is Keys.Shift or Keys.LeftShift or Keys.RightShift) ||
                     (modifiers == Keys.Control && key is Keys.Control or Keys.LeftControl or Keys.RightControl) ||
                     (modifiers == Keys.Alt && key is Keys.Alt or Keys.LeftAlt or Keys.RightAlt)))
                {
                    if (Connected) {
                        comm!.SendHotkey(hotkey, released);
                    }
                    return true;
                }
                
                continue;
            }
            
            // Binding has > 1 keys
            foreach (var bind in bindingKeys) {
                if (bind == winFormsKey)
                    continue;
                
                if (bind is WinFormsKeys.Shift or WinFormsKeys.LShiftKey or WinFormsKeys.RShiftKey && modifiers.HasFlag(Keys.Shift))
                    continue;
                if (bind is WinFormsKeys.Control or WinFormsKeys.LControlKey or WinFormsKeys.RControlKey && modifiers.HasFlag(Keys.Control))
                    continue;
                if (bind is WinFormsKeys.Menu or WinFormsKeys.LMenu or WinFormsKeys.RMenu && modifiers.HasFlag(Keys.Alt))
                    continue;
            
                // If only labeled for-loops would exist...
                goto NextIter;
            }
            
            if (Connected) {
                comm!.SendHotkey(hotkey, released);
            }
            return true;
            
            NextIter:; // Yes, that ";" is required..
        }
        
        return false;
    }
    
    #region Data
    
    public static int CurrentLine => Connected ? state.CurrentLine : -1;
    public static string CurrentLineSuffix => Connected ? state.CurrentLineSuffix : string.Empty;
    public static int CurrentFrameInTas => Connected ? state.CurrentFrameInTas : -1;
    public static int TotalFrames => Connected ? state.TotalFrames : -1;
    public static int SaveStateLine => Connected ? state.SaveStateLine : -1;
    public static States TasStates => Connected ? state.tasStates : States.None;
    public static string GameInfo => Connected ? state.GameInfo : string.Empty;
    public static string LevelName => Connected ? state.LevelName : string.Empty;
    public static string ChapterTime => Connected ? state.ChapterTime : string.Empty;
    public static bool ShowSubpixelIndicator => Connected ? state.ShowSubpixelIndicator : false;
    public static (float X, float Y) SubpixelRemainder => Connected ? state.SubpixelRemainder : (0.0f, 0.0f);
    
    public static string GetConsoleCommand(bool simple) {
        if (!Connected) {
            return string.Empty;
        }
        
<<<<<<< HEAD
        return (string?)comm!.RequestGameData(GameDataType.ConsoleCommand, simple).Result ?? string.Empty;
=======
        return (string)(comm!.RequestGameData(GameDataType.ConsoleCommand, simple).Result ?? string.Empty);
>>>>>>> 98ead015
    }
    public static string GetModURL() {
        if (!Connected) {
            return string.Empty;
        }
        
<<<<<<< HEAD
        return (string?)comm!.RequestGameData(GameDataType.ModUrl).Result ?? string.Empty;
=======
        return (string)(comm!.RequestGameData(GameDataType.ModUrl).Result ?? string.Empty);
>>>>>>> 98ead015
    }
    public static string GetModInfo() {
        if (!Connected) {
            return string.Empty;
        }
        
<<<<<<< HEAD
        return (string?)comm!.RequestGameData(GameDataType.ModInfo).Result ?? string.Empty;
=======
        return (string)(comm!.RequestGameData(GameDataType.ModInfo).Result ?? string.Empty);
>>>>>>> 98ead015
    }
    public static string GetExactGameInfo() {
        if (!Connected) {
            return string.Empty;
        }
        
<<<<<<< HEAD
        return (string?)comm!.RequestGameData(GameDataType.ExactGameInfo).Result ?? string.Empty;
    }

    public static T GetRawData<T>(string template, bool alwaysList = false) {
        if (!Connected) {
            return default;
        }
        return (T)comm!.RequestGameData(GameDataType.RawInfo, (template, alwaysList), null, typeof(T)).Result ?? default;
=======
        return (string)(comm!.RequestGameData(GameDataType.ExactGameInfo).Result ?? string.Empty);
>>>>>>> 98ead015
    }
    
    private static async Task<CommandAutoCompleteEntry[]> RequestAutoCompleteEntries(GameDataType gameDataType, string argsText, int index) {
        if (!Connected) {
            return [];
        }
        
        // This is pretty heavy computationally, so we need a higher timeout
<<<<<<< HEAD
        var entries = (string?)comm!.RequestGameData(gameDataType, argsText, TimeSpan.FromSeconds(15)).Result;
        if (entries == null) {
            return [];
        }
        
        return entries.Split(';', StringSplitOptions.RemoveEmptyEntries);
=======
        return (CommandAutoCompleteEntry[]?)await comm!.RequestGameData(gameDataType, (argsText, index), TimeSpan.FromSeconds(15)).ConfigureAwait(false) ?? [];
>>>>>>> 98ead015
    }
    public static Task<CommandAutoCompleteEntry[]> RequestSetCommandAutoCompleteEntries(string argsText, int index) => RequestAutoCompleteEntries(GameDataType.SetCommandAutoCompleteEntries, argsText, index);
    public static Task<CommandAutoCompleteEntry[]> RequestInvokeCommandAutoCompleteEntries(string argsText, int index) => RequestAutoCompleteEntries(GameDataType.InvokeCommandAutoCompleteEntries, argsText, index);
    
    #endregion
    
    #region Actions

    public static string GetCustomInfoTemplate() {
        if (!Connected) {
            return string.Empty;
        }

        return (string?)comm!.RequestGameData(GameDataType.CustomInfoTemplate).Result;
    }
    
    public static string GetCustomInfoTemplate() {
        if (!Connected) {
            return string.Empty;
        }
        
        return (string?)comm!.RequestGameData(GameDataType.CustomInfoTemplate).Result ?? string.Empty;
    }
    public static void SetCustomInfoTemplate(string customInfoTemplate) {
        if (!Connected) {
            return;
        }
        
        comm!.SendCustomInfoTemplate(customInfoTemplate);
    }
    
    public static void CopyCustomInfoTemplateToClipboard() {
        if (!Connected) {
            return;
        }
        
<<<<<<< HEAD
        var customInfoTemplate = (string?)comm!.RequestGameData(GameDataType.CustomInfoTemplate).Result;
=======
        var customInfoTemplate = (string?)comm!.RequestGameData(GameDataType.CustomInfoTemplate).Result ?? string.Empty;
>>>>>>> 98ead015
        Clipboard.Instance.Clear();
        Clipboard.Instance.Text = customInfoTemplate;
    }

    public static void SetCustomInfoTemplate(string template) {
        if (!Connected) {
            return;
        }

        comm!.SendCustomInfoTemplate(template);
    }

    public static void SetCustomInfoTemplateFromClipboard() {
        if (!Connected) {
            return;
        }
        
        comm!.SendCustomInfoTemplate(Clipboard.Instance.Text);
    }
    public static void ClearCustomInfoTemplate() {
        if (!Connected) {
            return;
        }
        
        comm!.SendCustomInfoTemplate(string.Empty);
    }
    public static void ClearWatchEntityInfo() {
        if (!Connected) {
            return;
        }
        
        comm!.SendClearWatchEntityInfo();
    }
    
    public static void RecordTAS(string fileName) {
        if (!Connected) {
            return;
        }
        
        comm!.SendRecordTAS(fileName);
    }
    
    #endregion
    
    #region Settings
    
    private const int DefaultDecimals = 2;
    private const int DefaultFastForwardSpeed = 10;
    private const float DefaultSlowForwardSpeed = 0.1f;
    
    private static void SetSetting(string settingName, object? value) {
        if (Connected) {
            comm!.SendSetting(settingName, value);
        }
    }

    private static bool GetBool(string settingName) {
        if (!Connected) {
            return false;
        }
        
<<<<<<< HEAD
        if ((string?)comm!.RequestGameData(GameDataType.SettingValue, settingName).Result is { } settingValue &&
=======
        if (comm!.RequestGameData(GameDataType.SettingValue, settingName).Result is string settingValue &&
>>>>>>> 98ead015
            bool.TryParse(settingValue, out bool value))
        {
            return value;
        }
        
        return false;
    }
    private static int GetInt(string settingName, int defaultValue) {
        if (!Connected) {
            return defaultValue;
        }
        
<<<<<<< HEAD
        if ((string?)comm!.RequestGameData(GameDataType.SettingValue, settingName).Result is { } settingValue &&
=======
        if (comm!.RequestGameData(GameDataType.SettingValue, settingName).Result is string settingValue &&
>>>>>>> 98ead015
            int.TryParse(settingValue, out int value)) 
        {
            return value;
        }
        
        return defaultValue;
    }
    private static float GetFloat(string settingName, float defaultValue) {
        if (!Connected) {
            return defaultValue;
        }
        
<<<<<<< HEAD
        if ((string?)comm!.RequestGameData(GameDataType.SettingValue, settingName).Result is { } settingValue &&
=======
        if (comm!.RequestGameData(GameDataType.SettingValue, settingName).Result is string settingValue &&
>>>>>>> 98ead015
            float.TryParse(settingValue, out float value))
        {
            return value;
        }
        
        return defaultValue;
    }
    
    public static bool GetHitboxes() => GetBool("ShowHitboxes");
    public static bool GetTriggerHitboxes() => GetBool("ShowTriggerHitboxes");
    public static bool GetUnloadedRoomsHitboxes() => GetBool("ShowUnloadedRoomsHitboxes");
    public static bool GetCameraHitboxes() => GetBool("ShowCameraHitboxes");
    public static bool GetSimplifiedHitboxes() => GetBool("SimplifiedHitboxes");
    public static bool GetActualCollideHitboxes() => GetBool("ShowActualCollideHitboxes");
    public static bool GetSimplifiedGraphics() => GetBool("SimplifiedGraphics");
    public static bool GetGameplay() => GetBool("ShowGameplay");
    public static bool GetCenterCamera() => GetBool("CenterCamera");
    public static bool GetCenterCameraHorizontallyOnly() => GetBool("CenterCameraHorizontallyOnly");
    public static bool GetInfoHud() => GetBool("InfoHud");
    public static bool GetInfoTasInput() => GetBool("InfoTasInput");
    public static bool GetInfoGame() => GetBool("InfoGame");
    public static bool GetInfoWatchEntity() => GetBool("InfoWatchEntity");
    public static bool GetInfoCustom() => GetBool("InfoCustom");
    public static bool GetInfoSubpixelIndicator() => GetBool("InfoSubpixelIndicator");
    public static bool GetSpeedUnit() => GetBool("SpeedUnit");
    
    public static void ToggleHitboxes() => SetSetting("ShowHitboxes", null);
    public static void ToggleTriggerHitboxes() => SetSetting("ShowTriggerHitboxes", null);
    public static void ToggleUnloadedRoomsHitboxes() => SetSetting("ShowUnloadedRoomsHitboxes", null);
    public static void ToggleCameraHitboxes() => SetSetting("ShowCameraHitboxes", null);
    public static void ToggleSimplifiedHitboxes() => SetSetting("SimplifiedHitboxes", null);
    public static void ToggleActualCollideHitboxes() => SetSetting("ShowActualCollideHitboxes", null);
    public static void ToggleSimplifiedGraphics() => SetSetting("SimplifiedGraphics", null);
    public static void ToggleGameplay() => SetSetting("ShowGameplay", null);
    public static void ToggleCenterCamera() => SetSetting("CenterCamera", null);
    public static void ToggleCenterCameraHorizontallyOnly() => SetSetting("CenterCameraHorizontallyOnly", null);
    public static void ToggleInfoHud() => SetSetting("InfoHud", null);
    public static void ToggleInfoTasInput() => SetSetting("InfoTasInput", null);
    public static void ToggleInfoGame() => SetSetting("InfoGame", null);
    public static void ToggleInfoWatchEntity() => SetSetting("InfoWatchEntity", null);
    public static void ToggleInfoCustom() => SetSetting("InfoCustom", null);
    public static void ToggleInfoSubpixelIndicator() => SetSetting("InfoSubpixelIndicator", null);
    public static void ToggleSpeedUnit() => SetSetting("SpeedUnit", null);
    
    public static int GetPositionDecimals() => GetInt("PositionDecimals", DefaultDecimals);
    public static void SetPositionDecimals(int value) => SetSetting("PositionDecimals", value);

    public static int GetSpeedDecimals() => GetInt("SpeedDecimals", DefaultDecimals);
    public static void SetSpeedDecimals(int value) => SetSetting("SpeedDecimals", value);

    public static int GetVelocityDecimals() => GetInt("VelocityDecimals", DefaultDecimals);
    public static void SetVelocityDecimals(int value) => SetSetting("VelocityDecimals", value);
    
    public static int GetAngleDecimals() => GetInt("AngleDecimals", DefaultDecimals);
    public static void SetAngleDecimals(int value) => SetSetting("AngleDecimals", value);

    public static int GetCustomInfoDecimals() => GetInt("CustomInfoDecimals", DefaultDecimals);
    public static void SetCustomInfoDecimals(int value) => SetSetting("CustomInfoDecimals", value);

    public static int GetSubpixelIndicatorDecimals() => GetInt("SubpixelIndicatorDecimals", DefaultDecimals);
    public static void SetSubpixelIndicatorDecimals(int value) => SetSetting("SubpixelIndicatorDecimals", value);

    public static int GetFastForwardSpeed() => GetInt("FastForwardSpeed", DefaultFastForwardSpeed);
    public static void SetFastForwardSpeed(int value) => SetSetting("FastForwardSpeed", value);

    public static float GetSlowForwardSpeed() => GetFloat("SlowForwardSpeed", DefaultSlowForwardSpeed);
    public static void SetSlowForwardSpeed(float value) => SetSetting("SlowForwardSpeed", value);
    
    #endregion
}<|MERGE_RESOLUTION|>--- conflicted
+++ resolved
@@ -133,51 +133,36 @@
             return string.Empty;
         }
         
-<<<<<<< HEAD
         return (string?)comm!.RequestGameData(GameDataType.ConsoleCommand, simple).Result ?? string.Empty;
-=======
-        return (string)(comm!.RequestGameData(GameDataType.ConsoleCommand, simple).Result ?? string.Empty);
->>>>>>> 98ead015
     }
     public static string GetModURL() {
         if (!Connected) {
             return string.Empty;
         }
         
-<<<<<<< HEAD
         return (string?)comm!.RequestGameData(GameDataType.ModUrl).Result ?? string.Empty;
-=======
-        return (string)(comm!.RequestGameData(GameDataType.ModUrl).Result ?? string.Empty);
->>>>>>> 98ead015
     }
     public static string GetModInfo() {
         if (!Connected) {
             return string.Empty;
         }
         
-<<<<<<< HEAD
         return (string?)comm!.RequestGameData(GameDataType.ModInfo).Result ?? string.Empty;
-=======
-        return (string)(comm!.RequestGameData(GameDataType.ModInfo).Result ?? string.Empty);
->>>>>>> 98ead015
     }
     public static string GetExactGameInfo() {
         if (!Connected) {
             return string.Empty;
         }
         
-<<<<<<< HEAD
         return (string?)comm!.RequestGameData(GameDataType.ExactGameInfo).Result ?? string.Empty;
     }
 
-    public static T GetRawData<T>(string template, bool alwaysList = false) {
+    public static T? GetRawData<T>(string template, bool alwaysList = false) {
         if (!Connected) {
             return default;
         }
-        return (T)comm!.RequestGameData(GameDataType.RawInfo, (template, alwaysList), null, typeof(T)).Result ?? default;
-=======
-        return (string)(comm!.RequestGameData(GameDataType.ExactGameInfo).Result ?? string.Empty);
->>>>>>> 98ead015
+
+        return (T?)comm!.RequestGameData(GameDataType.RawInfo, (template, alwaysList), null, typeof(T)).Result ?? default;
     }
     
     private static async Task<CommandAutoCompleteEntry[]> RequestAutoCompleteEntries(GameDataType gameDataType, string argsText, int index) {
@@ -186,16 +171,7 @@
         }
         
         // This is pretty heavy computationally, so we need a higher timeout
-<<<<<<< HEAD
-        var entries = (string?)comm!.RequestGameData(gameDataType, argsText, TimeSpan.FromSeconds(15)).Result;
-        if (entries == null) {
-            return [];
-        }
-        
-        return entries.Split(';', StringSplitOptions.RemoveEmptyEntries);
-=======
         return (CommandAutoCompleteEntry[]?)await comm!.RequestGameData(gameDataType, (argsText, index), TimeSpan.FromSeconds(15)).ConfigureAwait(false) ?? [];
->>>>>>> 98ead015
     }
     public static Task<CommandAutoCompleteEntry[]> RequestSetCommandAutoCompleteEntries(string argsText, int index) => RequestAutoCompleteEntries(GameDataType.SetCommandAutoCompleteEntries, argsText, index);
     public static Task<CommandAutoCompleteEntry[]> RequestInvokeCommandAutoCompleteEntries(string argsText, int index) => RequestAutoCompleteEntries(GameDataType.InvokeCommandAutoCompleteEntries, argsText, index);
@@ -208,14 +184,6 @@
         if (!Connected) {
             return string.Empty;
         }
-
-        return (string?)comm!.RequestGameData(GameDataType.CustomInfoTemplate).Result;
-    }
-    
-    public static string GetCustomInfoTemplate() {
-        if (!Connected) {
-            return string.Empty;
-        }
         
         return (string?)comm!.RequestGameData(GameDataType.CustomInfoTemplate).Result ?? string.Empty;
     }
@@ -232,23 +200,10 @@
             return;
         }
         
-<<<<<<< HEAD
-        var customInfoTemplate = (string?)comm!.RequestGameData(GameDataType.CustomInfoTemplate).Result;
-=======
         var customInfoTemplate = (string?)comm!.RequestGameData(GameDataType.CustomInfoTemplate).Result ?? string.Empty;
->>>>>>> 98ead015
         Clipboard.Instance.Clear();
         Clipboard.Instance.Text = customInfoTemplate;
     }
-
-    public static void SetCustomInfoTemplate(string template) {
-        if (!Connected) {
-            return;
-        }
-
-        comm!.SendCustomInfoTemplate(template);
-    }
-
     public static void SetCustomInfoTemplateFromClipboard() {
         if (!Connected) {
             return;
@@ -298,11 +253,7 @@
             return false;
         }
         
-<<<<<<< HEAD
-        if ((string?)comm!.RequestGameData(GameDataType.SettingValue, settingName).Result is { } settingValue &&
-=======
         if (comm!.RequestGameData(GameDataType.SettingValue, settingName).Result is string settingValue &&
->>>>>>> 98ead015
             bool.TryParse(settingValue, out bool value))
         {
             return value;
@@ -315,11 +266,7 @@
             return defaultValue;
         }
         
-<<<<<<< HEAD
-        if ((string?)comm!.RequestGameData(GameDataType.SettingValue, settingName).Result is { } settingValue &&
-=======
         if (comm!.RequestGameData(GameDataType.SettingValue, settingName).Result is string settingValue &&
->>>>>>> 98ead015
             int.TryParse(settingValue, out int value)) 
         {
             return value;
@@ -332,11 +279,7 @@
             return defaultValue;
         }
         
-<<<<<<< HEAD
-        if ((string?)comm!.RequestGameData(GameDataType.SettingValue, settingName).Result is { } settingValue &&
-=======
         if (comm!.RequestGameData(GameDataType.SettingValue, settingName).Result is string settingValue &&
->>>>>>> 98ead015
             float.TryParse(settingValue, out float value))
         {
             return value;
