using System;
using System.Collections.Generic;
using System.IO;
using System.Linq;
using System.Threading.Tasks;
using CelesteStudio.Util;
using MemoryPack;
using StudioCommunication;
using StudioCommunication.Util;

namespace CelesteStudio.Communication;

public sealed class CommunicationAdapterStudio(
    Action connectionChanged,
    Action<StudioState> stateChanged, 
    Action<Dictionary<int, string>> linesChanged, 
    Action<Dictionary<HotkeyID, List<WinFormsKeys>>> bindingsChanged) : CommunicationAdapterBase(Location.Studio) 
{
<<<<<<< HEAD
    private object? gameData;
    private Type gameDataObjType;
=======
    private readonly EnumDictionary<GameDataType, object?> gameData = new();
>>>>>>> 98ead015
    
    public void ForceReconnect() {
        if (Connected) {
            WriteMessageNow(MessageID.Reset, _ => {});
            LogVerbose("Sent message Reset");
        }
        FullReset();
    }
    
    protected override void FullReset() {
        CommunicationWrapper.Stop();
        CommunicationWrapper.Start();
    }
    
    protected override void OnConnectionChanged() {
        if (Connected) {
            // During startup the editor might be null, so just check to be sure
            // ReSharper disable once ConditionIsAlwaysTrueOrFalseAccordingToNullableAPIContract
            if (Studio.Instance.Editor != null) {
                SendPath(Studio.Instance.Editor.Document.FilePath);
            } else {
                SendPath("Celeste.tas");
            }
        }
        
        connectionChanged();
    }
    
    protected override void HandleMessage(MessageID messageId, BinaryReader reader) {
        switch (messageId) {
            case MessageID.State:
                var state = reader.ReadObject<StudioState>();
                // LogVerbose("Received message State");

                stateChanged(state);
                break;

            case MessageID.UpdateLines:
                var updateLines = reader.ReadObject<Dictionary<int, string>>();
                LogVerbose($"Received message UpdateLines: {updateLines.Count}");

                linesChanged(updateLines);
                break;

            case MessageID.CurrentBindings:
                var bindings = reader.ReadObject<Dictionary<int, List<int>>>()
                    .ToDictionary(pair => (HotkeyID) pair.Key, pair => pair.Value.Cast<WinFormsKeys>().ToList());
                LogVerbose($"Received message CurrentBindings: {bindings.Count}");

                bindingsChanged(bindings);
                break;

            case MessageID.RecordingFailed:
                // TODO
                break;

            case MessageID.GameDataResponse:
<<<<<<< HEAD
                gameData = BinaryHelper.DeserializeObject(gameDataObjType, reader);
                LogVerbose($"Received message GameDataResponse: '{gameData}'");
=======
                var gameDataType = (GameDataType)reader.ReadByte();
                
                switch (gameDataType) {
                    case GameDataType.ConsoleCommand:
                    case GameDataType.ModInfo:
                    case GameDataType.ExactGameInfo:
                    case GameDataType.SettingValue:
                    case GameDataType.CompleteInfoCommand:
                    case GameDataType.ModUrl:
                    case GameDataType.CustomInfoTemplate:
                        gameData[gameDataType] = reader.ReadString();
                        break;
                    
                    case GameDataType.SetCommandAutoCompleteEntries:
                    case GameDataType.InvokeCommandAutoCompleteEntries:
                        gameData[gameDataType] = reader.ReadObject<CommandAutoCompleteEntry[]>();
                        break;
                }
                
                LogVerbose($"Received message GameDataResponse: {gameDataType} = '{gameData[gameDataType]}'");
>>>>>>> 98ead015
                break;
                
            default:
                LogError($"Received unknown message ID: {messageId}");
                break;
        }
    }
    
    public void SendPath(string path) {
        QueueMessage(MessageID.FilePath, writer => writer.Write(path));
        LogVerbose($"Sent message FilePath: '{path}'");
    }
    public void SendHotkey(HotkeyID hotkey, bool released) {
        QueueMessage(MessageID.Hotkey, writer => {
            writer.Write((byte) hotkey);
            writer.Write(released);
        });
        LogVerbose($"Sent message Hotkey: {hotkey} ({(released ? "released" : "pressed")})");
    }
    public void SendSetting(string settingName, object? value) {
        QueueMessage(MessageID.SetSetting, writer => {
            writer.Write(settingName);
            writer.WriteObject(value);
        });
        LogVerbose($"Sent message SetSetting: '{settingName}' = '{value}");
    }
    public void SendCustomInfoTemplate(string customInfoTemplate) {
        QueueMessage(MessageID.SetCustomInfoTemplate, writer => writer.Write(customInfoTemplate));
        LogVerbose($"Sent message SetCustomInfoTemplate: '{customInfoTemplate}'");
    }
    public void SendClearWatchEntityInfo() {
        QueueMessage(MessageID.ClearWatchEntityInfo, _ => {});
        LogVerbose("Sent message ClearWatchEntityInfo");
    }
    public void SendRecordTAS(string fileName) {
        QueueMessage(MessageID.RecordTAS, writer => writer.Write(fileName));
        LogVerbose($"Sent message RecordTAS: '{fileName}'");
    }

    private static readonly TimeSpan DefaultRequestTimeout = TimeSpan.FromSeconds(1);
<<<<<<< HEAD
    public async Task<object?> RequestGameData(GameDataType gameDataType, object? arg = null, TimeSpan? timeout = null, Type? type = null) {
        gameData = null;
        gameDataObjType = type ?? typeof(string);
        WriteMessageNow(MessageID.RequestGameData, writer => {
            writer.Write((byte)gameDataType);
            
            switch (gameDataType) {
                case GameDataType.ConsoleCommand:
                    writer.Write((bool)arg!);
                    break;
                case GameDataType.SettingValue:
                case GameDataType.SetCommandAutoCompleteEntries:
                case GameDataType.InvokeCommandAutoCompleteEntries:
                case GameDataType.ParameterAutoCompleteEntries:
                    writer.Write((string)arg!);
                    break;
                case GameDataType.RawInfo:
                    var argT = ((string, bool))arg!;
                    writer.Write(argT.Item1);
                    writer.Write(argT.Item2);
                    break;
=======
    public async Task<object?> RequestGameData(GameDataType gameDataType, object? arg = null, TimeSpan? timeout = null) {
        timeout ??= DefaultRequestTimeout;
        
        if (gameData[gameDataType] != null) {
            // Wait for another request to finish
            var waitStart = DateTime.UtcNow;
            while (gameData[gameDataType] == null) {
                await Task.Delay(UpdateRate).ConfigureAwait(false);
                
                if (DateTime.UtcNow - waitStart >= timeout) {
                    LogError("Timed-out while while waiting for previous request to finish");
                    return null;
                }
            }
        }
        
        QueueMessage(MessageID.RequestGameData, writer => {
            writer.Write((byte)gameDataType);
            if (arg != null) {
                writer.WriteObject(arg);
>>>>>>> 98ead015
            }
        });
        LogVerbose($"Sent message RequestGameData: {gameDataType} ('{arg ?? "<null>"}')");
        
        // Wait for data to arrive
        var start = DateTime.UtcNow;
        while (gameData[gameDataType] == null) {
            await Task.Delay(UpdateRate).ConfigureAwait(false);
            
            if (DateTime.UtcNow - start >= timeout) {
                LogError("Timed-out while requesting data from game");
                return null;
            }
        }
        
        // Reset back for next request
        var data = gameData[gameDataType];
        gameData[gameDataType] = null;
        
        return data;
    }
    
    protected override void LogInfo(string message) => Console.WriteLine($"[Info] Studio Communication @ Studio: {message}");
    protected override void LogVerbose(string message) => Console.WriteLine($"[Verbose] Studio Communication @ Studio: {message}");
    protected override void LogError(string message) => Console.Error.WriteLine($"[Error] Studio Communication @ Studio: {message}");
}<|MERGE_RESOLUTION|>--- conflicted
+++ resolved
@@ -16,12 +16,8 @@
     Action<Dictionary<int, string>> linesChanged, 
     Action<Dictionary<HotkeyID, List<WinFormsKeys>>> bindingsChanged) : CommunicationAdapterBase(Location.Studio) 
 {
-<<<<<<< HEAD
-    private object? gameData;
+    private readonly EnumDictionary<GameDataType, object?> gameData = new();
     private Type gameDataObjType;
-=======
-    private readonly EnumDictionary<GameDataType, object?> gameData = new();
->>>>>>> 98ead015
     
     public void ForceReconnect() {
         if (Connected) {
@@ -79,10 +75,6 @@
                 break;
 
             case MessageID.GameDataResponse:
-<<<<<<< HEAD
-                gameData = BinaryHelper.DeserializeObject(gameDataObjType, reader);
-                LogVerbose($"Received message GameDataResponse: '{gameData}'");
-=======
                 var gameDataType = (GameDataType)reader.ReadByte();
                 
                 switch (gameDataType) {
@@ -100,10 +92,12 @@
                     case GameDataType.InvokeCommandAutoCompleteEntries:
                         gameData[gameDataType] = reader.ReadObject<CommandAutoCompleteEntry[]>();
                         break;
+                    case GameDataType.RawInfo:
+                        gameData[gameDataType] = BinaryHelper.DeserializeObject(gameDataObjType, reader);
+                        break;
                 }
                 
                 LogVerbose($"Received message GameDataResponse: {gameDataType} = '{gameData[gameDataType]}'");
->>>>>>> 98ead015
                 break;
                 
             default:
@@ -144,29 +138,6 @@
     }
 
     private static readonly TimeSpan DefaultRequestTimeout = TimeSpan.FromSeconds(1);
-<<<<<<< HEAD
-    public async Task<object?> RequestGameData(GameDataType gameDataType, object? arg = null, TimeSpan? timeout = null, Type? type = null) {
-        gameData = null;
-        gameDataObjType = type ?? typeof(string);
-        WriteMessageNow(MessageID.RequestGameData, writer => {
-            writer.Write((byte)gameDataType);
-            
-            switch (gameDataType) {
-                case GameDataType.ConsoleCommand:
-                    writer.Write((bool)arg!);
-                    break;
-                case GameDataType.SettingValue:
-                case GameDataType.SetCommandAutoCompleteEntries:
-                case GameDataType.InvokeCommandAutoCompleteEntries:
-                case GameDataType.ParameterAutoCompleteEntries:
-                    writer.Write((string)arg!);
-                    break;
-                case GameDataType.RawInfo:
-                    var argT = ((string, bool))arg!;
-                    writer.Write(argT.Item1);
-                    writer.Write(argT.Item2);
-                    break;
-=======
     public async Task<object?> RequestGameData(GameDataType gameDataType, object? arg = null, TimeSpan? timeout = null) {
         timeout ??= DefaultRequestTimeout;
         
@@ -187,7 +158,6 @@
             writer.Write((byte)gameDataType);
             if (arg != null) {
                 writer.WriteObject(arg);
->>>>>>> 98ead015
             }
         });
         LogVerbose($"Sent message RequestGameData: {gameDataType} ('{arg ?? "<null>"}')");
