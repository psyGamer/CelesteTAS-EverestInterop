using System;
using System.Collections.Generic;
using System.IO;
using System.Linq;
using System.Threading.Tasks;
using CelesteStudio.Util;
using MemoryPack;
using StudioCommunication;
using StudioCommunication.Util;

namespace CelesteStudio.Communication;

public sealed class CommunicationAdapterStudio(
    Action connectionChanged,
    Action<StudioState> stateChanged, 
    Action<Dictionary<int, string>> linesChanged, 
    Action<Dictionary<HotkeyID, List<WinFormsKeys>>> bindingsChanged) : CommunicationAdapterBase(Location.Studio) 
{
    private readonly EnumDictionary<GameDataType, object?> gameData = new();
<<<<<<< HEAD
    private Type gameDataObjType;
=======
    private readonly EnumDictionary<GameDataType, Type?> gameDataTargetType = new();
>>>>>>> 45693da6
    
    public void ForceReconnect() {
        if (Connected) {
            WriteMessageNow(MessageID.Reset, _ => {});
            LogVerbose("Sent message Reset");
        }
        FullReset();
    }
    
    protected override void FullReset() {
        CommunicationWrapper.Stop();
        CommunicationWrapper.Start();
    }
    
    protected override void OnConnectionChanged() {
        if (Connected) {
            // During startup the editor might be null, so just check to be sure
            // ReSharper disable once ConditionIsAlwaysTrueOrFalseAccordingToNullableAPIContract
            if (Studio.Instance.Editor != null) {
                SendPath(Studio.Instance.Editor.Document.FilePath);
            } else {
                SendPath("Celeste.tas");
            }
        }
        
        connectionChanged();
    }
    
    protected override void HandleMessage(MessageID messageId, BinaryReader reader) {
        switch (messageId) {
            case MessageID.State:
                var state = reader.ReadObject<StudioState>();
                // LogVerbose("Received message State");

                stateChanged(state);
                break;

            case MessageID.UpdateLines:
                var updateLines = reader.ReadObject<Dictionary<int, string>>();
                LogVerbose($"Received message UpdateLines: {updateLines.Count}");

                linesChanged(updateLines);
                break;

            case MessageID.CurrentBindings:
                var bindings = reader.ReadObject<Dictionary<int, List<int>>>()
                    .ToDictionary(pair => (HotkeyID) pair.Key, pair => pair.Value.Cast<WinFormsKeys>().ToList());
                LogVerbose($"Received message CurrentBindings: {bindings.Count}");

                bindingsChanged(bindings);
                break;

            case MessageID.RecordingFailed:
                // TODO
                break;

            case MessageID.GameDataResponse:
                var gameDataType = (GameDataType)reader.ReadByte();
                
                switch (gameDataType) {
                    case GameDataType.ConsoleCommand:
                    case GameDataType.ModInfo:
                    case GameDataType.ExactGameInfo:
                    case GameDataType.SettingValue:
                    case GameDataType.CompleteInfoCommand:
                    case GameDataType.ModUrl:
                    case GameDataType.CustomInfoTemplate:
                        gameData[gameDataType] = reader.ReadString();
                        break;
                    
                    case GameDataType.SetCommandAutoCompleteEntries:
                    case GameDataType.InvokeCommandAutoCompleteEntries:
                        gameData[gameDataType] = reader.ReadObject<CommandAutoCompleteEntry[]>();
                        break;
<<<<<<< HEAD
                    case GameDataType.RawInfo:
                        gameData[gameDataType] = BinaryHelper.ReadObject(reader, gameDataObjType);
=======
                    
                    case GameDataType.RawInfo:
                        Console.WriteLine($"Type: {gameDataTargetType[GameDataType.RawInfo]}");
                        gameData[gameDataType] = reader.ReadObject(gameDataTargetType[GameDataType.RawInfo]!);
>>>>>>> 45693da6
                        break;
                }
                
                LogVerbose($"Received message GameDataResponse: {gameDataType} = '{gameData[gameDataType]}'");
                break;
                
            default:
                LogError($"Received unknown message ID: {messageId}");
                break;
        }
    }
    
    public void SendPath(string path) {
        QueueMessage(MessageID.FilePath, writer => writer.Write(path));
        LogVerbose($"Sent message FilePath: '{path}'");
    }
    public void SendHotkey(HotkeyID hotkey, bool released) {
        QueueMessage(MessageID.Hotkey, writer => {
            writer.Write((byte) hotkey);
            writer.Write(released);
        });
        LogVerbose($"Sent message Hotkey: {hotkey} ({(released ? "released" : "pressed")})");
    }
    public void SendSetting(string settingName, object? value) {
        QueueMessage(MessageID.SetSetting, writer => {
            writer.Write(settingName);
            if (value != null) {
                writer.WriteObject(value);
            }
        });
        LogVerbose($"Sent message SetSetting: '{settingName}' = '{value}");
    }
    public void SendCustomInfoTemplate(string customInfoTemplate) {
        QueueMessage(MessageID.SetCustomInfoTemplate, writer => writer.Write(customInfoTemplate));
        LogVerbose($"Sent message SetCustomInfoTemplate: '{customInfoTemplate}'");
    }
    public void SendClearWatchEntityInfo() {
        QueueMessage(MessageID.ClearWatchEntityInfo, _ => {});
        LogVerbose("Sent message ClearWatchEntityInfo");
    }
    public void SendRecordTAS(string fileName) {
        QueueMessage(MessageID.RecordTAS, writer => writer.Write(fileName));
        LogVerbose($"Sent message RecordTAS: '{fileName}'");
    }

    private static readonly TimeSpan DefaultRequestTimeout = TimeSpan.FromSeconds(1);
    public async Task<object?> RequestGameData(GameDataType gameDataType, object? arg = null, TimeSpan? timeout = null, Type? type = null) {
        timeout ??= DefaultRequestTimeout;
        gameDataObjType = type ?? typeof(string);
        
        if (gameData[gameDataType] != null) {
            // Wait for another request to finish
            var waitStart = DateTime.UtcNow;
            while (gameData[gameDataType] == null) {
                await Task.Delay(UpdateRate).ConfigureAwait(false);
                
                if (DateTime.UtcNow - waitStart >= timeout) {
                    LogError("Timed-out while while waiting for previous request to finish");
                    return null;
                }
            }
        }
        
        gameDataTargetType[gameDataType] = type;
        QueueMessage(MessageID.RequestGameData, writer => {
            writer.Write((byte)gameDataType);
            if (arg != null) {
                writer.WriteObject(arg);
            }
        });
        LogVerbose($"Sent message RequestGameData: {gameDataType} ('{arg ?? "<null>"}')");
        
        // Wait for data to arrive
        var start = DateTime.UtcNow;
        while (gameData[gameDataType] == null) {
            await Task.Delay(UpdateRate).ConfigureAwait(false);
            
            if (DateTime.UtcNow - start >= timeout) {
                LogError("Timed-out while requesting data from game");
                return null;
            }
        }
        
        // Reset back for next request
        var data = gameData[gameDataType];
        gameData[gameDataType] = null;
        
        return data;
    }
    
    protected override void LogInfo(string message) => Console.WriteLine($"[Info] Studio Communication @ Studio: {message}");
    protected override void LogVerbose(string message) => Console.WriteLine($"[Verbose] Studio Communication @ Studio: {message}");
    protected override void LogError(string message) => Console.Error.WriteLine($"[Error] Studio Communication @ Studio: {message}");
}<|MERGE_RESOLUTION|>--- conflicted
+++ resolved
@@ -17,11 +17,7 @@
     Action<Dictionary<HotkeyID, List<WinFormsKeys>>> bindingsChanged) : CommunicationAdapterBase(Location.Studio) 
 {
     private readonly EnumDictionary<GameDataType, object?> gameData = new();
-<<<<<<< HEAD
-    private Type gameDataObjType;
-=======
     private readonly EnumDictionary<GameDataType, Type?> gameDataTargetType = new();
->>>>>>> 45693da6
     
     public void ForceReconnect() {
         if (Connected) {
@@ -96,15 +92,10 @@
                     case GameDataType.InvokeCommandAutoCompleteEntries:
                         gameData[gameDataType] = reader.ReadObject<CommandAutoCompleteEntry[]>();
                         break;
-<<<<<<< HEAD
-                    case GameDataType.RawInfo:
-                        gameData[gameDataType] = BinaryHelper.ReadObject(reader, gameDataObjType);
-=======
                     
                     case GameDataType.RawInfo:
                         Console.WriteLine($"Type: {gameDataTargetType[GameDataType.RawInfo]}");
                         gameData[gameDataType] = reader.ReadObject(gameDataTargetType[GameDataType.RawInfo]!);
->>>>>>> 45693da6
                         break;
                 }
                 
