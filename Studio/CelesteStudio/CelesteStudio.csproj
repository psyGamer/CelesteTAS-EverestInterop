--- conflicted
+++ resolved
@@ -19,7 +19,6 @@
     <Import Project="..\..\StudioCommunication\StudioCommunication.targets" />
     
     <ItemGroup>
-<<<<<<< HEAD
         <EmbeddedResource Include="Assets\Icon.ico" LogicalName="Icon.ico" />
         
         <EmbeddedResource Include="Assets\JetBrainsMono\JetBrainsMono-Regular.otf" LogicalName="JetBrainsMono/JetBrainsMono-Regular.otf" />
@@ -32,16 +31,4 @@
       <ProjectReference Include="Tool\Featherline_StudioV3\Featherline.csproj" />
     </ItemGroup>
 
-    <Import Project="..\..\StudioCommunication\StudioCommunication.projitems" Label="Shared" />
-    
-=======
-        <EmbeddedResource Include="Assets\Icon.ico" LogicalName="Icon.ico"/>
-
-        <EmbeddedResource Include="Assets\JetBrainsMono\JetBrainsMonoNL-Regular.otf" LogicalName="JetBrainsMono/JetBrainsMono-Regular.otf"/>
-        <EmbeddedResource Include="Assets\JetBrainsMono\JetBrainsMonoNL-Bold.otf" LogicalName="JetBrainsMono/JetBrainsMono-Bold.otf"/>
-        <EmbeddedResource Include="Assets\JetBrainsMono\JetBrainsMonoNL-Italic.otf" LogicalName="JetBrainsMono/JetBrainsMono-Italic.otf"/>
-        <EmbeddedResource Include="Assets\JetBrainsMono\JetBrainsMonoNL-BoldItalic.otf" LogicalName="JetBrainsMono/JetBrainsMono-BoldItalic.otf"/>
-    </ItemGroup>
->>>>>>> 98ead015
-
 </Project>