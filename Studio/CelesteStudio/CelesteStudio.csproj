<Project Sdk="Microsoft.NET.Sdk">

    <PropertyGroup>
        <TargetFramework>net7.0</TargetFramework>
        <LangVersion>latest</LangVersion>
        <Nullable>enable</Nullable>

        <Version>3.0.0</Version>

        <EnableUnsafeBinaryFormatterSerialization>true</EnableUnsafeBinaryFormatterSerialization>
        <DefaultItemExcludes>Tool/Featherline_Studiov3/**</DefaultItemExcludes>
    </PropertyGroup>

    <ItemGroup>
        <PackageReference Include="Eto.Forms" Version="2.8.3" />
        <PackageReference Include="Samboy063.Tomlet" Version="5.3.1" />
    </ItemGroup>

    <Import Project="..\..\StudioCommunication\StudioCommunication.targets" />
    
    <ItemGroup>
<<<<<<< HEAD
        <EmbeddedResource Include="Assets\Icon.ico" LogicalName="Icon.ico" />
        
        <EmbeddedResource Include="Assets\JetBrainsMono\JetBrainsMono-Regular.otf" LogicalName="JetBrainsMono/JetBrainsMono-Regular.otf" />
        <EmbeddedResource Include="Assets\JetBrainsMono\JetBrainsMono-Bold.otf" LogicalName="JetBrainsMono/JetBrainsMono-Bold.otf" />
        <EmbeddedResource Include="Assets\JetBrainsMono\JetBrainsMono-Italic.otf" LogicalName="JetBrainsMono/JetBrainsMono-Italic.otf" />
        <EmbeddedResource Include="Assets\JetBrainsMono\JetBrainsMono-BoldItalic.otf" LogicalName="JetBrainsMono/JetBrainsMono-BoldItalic.otf" />
    </ItemGroup>

    <ItemGroup>
      <ProjectReference Include="Tool\Featherline_StudioV3\Featherline.csproj" />
    </ItemGroup>

    <Import Project="..\..\StudioCommunication\StudioCommunication.projitems" Label="Shared" />
    
=======
        <EmbeddedResource Include="Assets\Icon.ico" LogicalName="Icon.ico"/>

        <EmbeddedResource Include="Assets\JetBrainsMono\JetBrainsMonoNL-Regular.otf" LogicalName="JetBrainsMono/JetBrainsMono-Regular.otf"/>
        <EmbeddedResource Include="Assets\JetBrainsMono\JetBrainsMonoNL-Bold.otf" LogicalName="JetBrainsMono/JetBrainsMono-Bold.otf"/>
        <EmbeddedResource Include="Assets\JetBrainsMono\JetBrainsMonoNL-Italic.otf" LogicalName="JetBrainsMono/JetBrainsMono-Italic.otf"/>
        <EmbeddedResource Include="Assets\JetBrainsMono\JetBrainsMonoNL-BoldItalic.otf" LogicalName="JetBrainsMono/JetBrainsMono-BoldItalic.otf"/>
    </ItemGroup>
>>>>>>> 98ead015

</Project><|MERGE_RESOLUTION|>--- conflicted
+++ resolved
@@ -14,27 +14,13 @@
     <ItemGroup>
         <PackageReference Include="Eto.Forms" Version="2.8.3" />
         <PackageReference Include="Samboy063.Tomlet" Version="5.3.1" />
+
+        <ProjectReference Include="Tool\Featherline_StudioV3\Featherline.csproj" />
     </ItemGroup>
 
     <Import Project="..\..\StudioCommunication\StudioCommunication.targets" />
     
     <ItemGroup>
-<<<<<<< HEAD
-        <EmbeddedResource Include="Assets\Icon.ico" LogicalName="Icon.ico" />
-        
-        <EmbeddedResource Include="Assets\JetBrainsMono\JetBrainsMono-Regular.otf" LogicalName="JetBrainsMono/JetBrainsMono-Regular.otf" />
-        <EmbeddedResource Include="Assets\JetBrainsMono\JetBrainsMono-Bold.otf" LogicalName="JetBrainsMono/JetBrainsMono-Bold.otf" />
-        <EmbeddedResource Include="Assets\JetBrainsMono\JetBrainsMono-Italic.otf" LogicalName="JetBrainsMono/JetBrainsMono-Italic.otf" />
-        <EmbeddedResource Include="Assets\JetBrainsMono\JetBrainsMono-BoldItalic.otf" LogicalName="JetBrainsMono/JetBrainsMono-BoldItalic.otf" />
-    </ItemGroup>
-
-    <ItemGroup>
-      <ProjectReference Include="Tool\Featherline_StudioV3\Featherline.csproj" />
-    </ItemGroup>
-
-    <Import Project="..\..\StudioCommunication\StudioCommunication.projitems" Label="Shared" />
-    
-=======
         <EmbeddedResource Include="Assets\Icon.ico" LogicalName="Icon.ico"/>
 
         <EmbeddedResource Include="Assets\JetBrainsMono\JetBrainsMonoNL-Regular.otf" LogicalName="JetBrainsMono/JetBrainsMono-Regular.otf"/>
@@ -42,6 +28,5 @@
         <EmbeddedResource Include="Assets\JetBrainsMono\JetBrainsMonoNL-Italic.otf" LogicalName="JetBrainsMono/JetBrainsMono-Italic.otf"/>
         <EmbeddedResource Include="Assets\JetBrainsMono\JetBrainsMonoNL-BoldItalic.otf" LogicalName="JetBrainsMono/JetBrainsMono-BoldItalic.otf"/>
     </ItemGroup>
->>>>>>> 98ead015
 
 </Project>