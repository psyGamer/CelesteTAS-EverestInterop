--- conflicted
+++ resolved
@@ -33,10 +33,7 @@
             }
 
             CommunicationWrapper.SendCurrentBindings();
-<<<<<<< HEAD
-=======
             CommunicationWrapper.SendSettings(TasSettings.StudioShared);
->>>>>>> 7f102919
         }
     }
 
@@ -57,44 +54,6 @@
                 Hotkeys.KeysDict[hotkey].OverrideCheck = !released;
                 break;
 
-<<<<<<< HEAD
-            case MessageID.SetSetting:
-                string settingName = reader.ReadString();
-                LogVerbose($"Received message Hotkey: '{settingName}'");
-
-                if (typeof(CelesteTasSettings).GetProperty(settingName) is { } property) {
-                    if (property.GetSetMethod(true) == null) {
-                        break;
-                    }
-
-                    object value = property.GetValue(TasSettings)!;
-                    bool modified = false;
-
-                    if (value is bool boolValue) {
-                        property.SetValue(TasSettings, !boolValue);
-                        modified = true;
-                    } else if (value is int) {
-                        property.SetValue(TasSettings, reader.ReadInt32());
-                        modified = true;
-                    } else if (value is float) {
-                        property.SetValue(TasSettings, reader.ReadSingle());
-                        modified = true;
-                    } else if (value is HudOptions hudOptions) {
-                        property.SetValue(TasSettings, hudOptions.Has(HudOptions.StudioOnly) ? HudOptions.Off : HudOptions.Both);
-                        modified = true;
-                    } else if (value is Enum) {
-                        property.SetValue(TasSettings, ((int)value + 1) % Enum.GetValues(property.PropertyType).Length);
-                        modified = true;
-                    }
-
-                    if (modified) {
-                        CelesteTasModule.Instance.SaveSettings();
-                    }
-                }
-                break;
-
-=======
->>>>>>> 7f102919
             case MessageID.SetCustomInfoTemplate:
                 var customInfoTemplate = reader.ReadString();
                 LogVerbose($"Received message SetCustomInfoTemplate: '{customInfoTemplate}'");
@@ -182,18 +141,13 @@
 
                 });
                 break;
-
-<<<<<<< HEAD
-=======
-            case MessageID.GameSettings:
+case MessageID.GameSettings:
                 var settings = reader.ReadObject<GameSettings>();
                 LogVerbose("Received message GameSettings");
 
                 TasSettings.StudioShared = settings;
                 CelesteTasModule.Instance.SaveSettings();
                 break;
-
->>>>>>> 7f102919
             default:
                 LogError($"Received unknown message ID: {messageId}");
                 break;
@@ -216,14 +170,10 @@
         QueueMessage(MessageID.RecordingFailed, writer => writer.Write((byte)reason));
         LogVerbose($"Sent message RecordingFailed: {reason}");
     }
-<<<<<<< HEAD
-=======
-    public void WriteSettings(GameSettings settings) {
+public void WriteSettings(GameSettings settings) {
         QueueMessage(MessageID.GameSettings, writer => writer.WriteObject(settings));
         LogVerbose("Sent message GameSettings");
     }
->>>>>>> 7f102919
-
     private void ProcessRecordTAS(string fileName) {
         if (!TASRecorderUtils.Installed) {
             WriteRecordingFailed(RecordingFailedReason.TASRecorderNotInstalled);
@@ -234,7 +184,6 @@
             return;
         }
 
-<<<<<<< HEAD
         Manager.AddMainThreadAction(() => {
             Manager.Controller.RefreshInputs();
             if (RecordingCommand.RecordingTimes.IsNotEmpty()) {
@@ -263,33 +212,6 @@
             //     Audio.BusStopAll(Buses.GAMEPLAY, immediate: true);
             // }
         });
-=======
-        Manager.Controller.RefreshInputs(enableRun: true);
-        if (RecordingCommand.RecordingTimes.IsNotEmpty()) {
-            AbortTas("Can't use StartRecording/StopRecording with \"Record TAS\"");
-            return;
-        }
-        Manager.NextStates |= States.Enable;
-
-        int totalFrames = Manager.Controller.Inputs.Count;
-        if (totalFrames <= 0) return;
-
-        TASRecorderUtils.StartRecording(fileName);
-        TASRecorderUtils.SetDurationEstimate(totalFrames);
-
-        if (!Manager.Controller.Commands.TryGetValue(0, out var commands)) return;
-        bool startsWithConsoleLoad = commands.Any(c =>
-            c.Attribute.Name.Equals("Console", StringComparison.OrdinalIgnoreCase) &&
-            c.Args.Length >= 1 &&
-            ConsoleCommand.LoadCommandRegex.Match(c.Args[0].ToLower()) is {Success: true});
-
-        if (startsWithConsoleLoad) {
-            // Restart the music when we enter the level
-            Audio.SetMusic(null, startPlaying: false, allowFadeOut: false);
-            Audio.SetAmbience(null, startPlaying: false);
-            Audio.BusStopAll(Buses.GAMEPLAY, immediate: true);
-        }
->>>>>>> 7f102919
     }
 
     protected override void LogInfo(string message) => Logger.Log(LogLevel.Info, "CelesteTAS/StudioCom", message);
