﻿using Celeste;
using Celeste.Mod;
using FMOD.Studio;
using Microsoft.Xna.Framework;
using Microsoft.Xna.Framework.Graphics;
using Microsoft.Xna.Framework.Input;
<<<<<<< HEAD
=======
using Mono.Cecil.Cil;
>>>>>>> 91a4e549
using Monocle;
using System;
using System.Collections.Generic;
using System.IO;
using System.IO.Pipes;
using System.Text;
using System.Threading;
using System.Reflection;
<<<<<<< HEAD
=======
using System.Runtime.CompilerServices;
using MonoMod.Utils;
using FloatingDebris = On.Celeste.FloatingDebris;
using MoonCreature = On.Celeste.MoonCreature;
using SoundSource = On.Celeste.SoundSource;
using System.Net.Sockets;
using System.Net;
using Mono.Unix;
>>>>>>> 91a4e549

namespace TAS.EverestInterop
{
    public class CelesteTASModule : EverestModule
    {

        public static CelesteTASModule Instance;

        public override Type SettingsType => typeof(CelesteTASModuleSettings);
        public static CelesteTASModuleSettings Settings => (CelesteTASModuleSettings)Instance?._Settings;

        public VirtualButton ButtonHitboxes;
        public VirtualButton ButtonGraphics;
        public VirtualButton ButtonCamera;

<<<<<<< HEAD
        public CelesteTASModule() {
=======
        public static bool UnixRTCEnabled => (Environment.OSVersion.Platform == PlatformID.Unix) && Settings.UnixRTC;

        public NamedPipeServerStream UnixRTC;
        public StreamWriter UnixRTCStreamOut;
        public StreamReader UnixRTCStreamIn;

        private Camera SavedCamera;

        // The fields we want to access from Celeste-Addons
        public static bool SkipBaseUpdate;
        public static bool InUpdate;

        public CelesteTASModule()
        {
>>>>>>> 91a4e549
            Instance = this;
        }

        public override void Load()
        {

            // Open unix IO pipe for interfacing with Linux / Mac Celseste Studio
            if (UnixRTCEnabled)
            {
                File.Delete("/tmp/celestetas");
                UnixRTC = new NamedPipeServerStream("/tmp/celestetas", PipeDirection.InOut);
                UnixRTC.WaitForConnection();
                UnixRTCStreamOut = new StreamWriter(UnixRTC);
                UnixRTCStreamIn = new StreamReader(UnixRTC);
                Logger.Log("CelesteTAS", "Unix socket is active on /tmp/celestetas");
            }

            Core.instance = new Core();
            Core.instance.Load();

            DisableAchievements.instance = new DisableAchievements();
            DisableAchievements.instance.Load();

            GraphicsCore.instance = new GraphicsCore();
            GraphicsCore.instance.Load();

            SimplifiedGraphics.instance = new SimplifiedGraphics();
            SimplifiedGraphics.instance.Load();

            CenterCamera.instance = new CenterCamera();
            CenterCamera.instance.Load();

            // Optional: Approximate savestates
            On.Celeste.LevelLoader.LoadingThread += LevelLoader_LoadingThread;
            
            // Any additional hooks.
            Everest.Events.Input.OnInitialize += OnInputInitialize;
            Everest.Events.Input.OnDeregister += OnInputDeregister;
        }

<<<<<<< HEAD
        public override void Unload() {
            Core.instance.Unload();
            DisableAchievements.instance.Unload();
            GraphicsCore.instance.Unload();
            SimplifiedGraphics.instance.Unload();
            CenterCamera.instance.Unload();

=======
        public override void Unload()
        {
            h_UpdateInputs.Dispose();
            h_RunThreadWithLogging.Dispose();
            UnixRTC.Dispose();
            On.Monocle.Engine.Update -= Engine_Update;
            On.Monocle.MInput.Update -= MInput_Update;
            On.Celeste.RunThread.Start -= RunThread_Start;
            h_Game_Update.Dispose();
            On.Celeste.Achievements.Register -= Achievements_Register;
            On.Celeste.Stats.Increment -= Stats_Increment;
>>>>>>> 91a4e549
            On.Celeste.LevelLoader.LoadingThread -= LevelLoader_LoadingThread;

            Everest.Events.Input.OnInitialize -= OnInputInitialize;
            Everest.Events.Input.OnDeregister -= OnInputDeregister;
        }

        public void OnInputInitialize()
        {
            ButtonHitboxes = new VirtualButton();
            AddButtonsTo(ButtonHitboxes, Settings.ButtonHitboxes);
            AddKeysTo(ButtonHitboxes, Settings.KeyHitboxes);

            ButtonGraphics = new VirtualButton();
            AddButtonsTo(ButtonGraphics, Settings.ButtonGraphics);
            AddKeysTo(ButtonGraphics, Settings.KeyGraphics);

            ButtonCamera = new VirtualButton();
            AddButtonsTo(ButtonCamera, Settings.ButtonCamera);
            AddKeysTo(ButtonCamera, Settings.KeyCamera);

            if (Settings.KeyStart.Count == 0)
            {
                Settings.KeyStart = new List<Keys> { Keys.RightControl, Keys.OemOpenBrackets };
                Settings.KeyFastForward = new List<Keys> { Keys.RightControl, Keys.RightShift };
                Settings.KeyFrameAdvance = new List<Keys> { Keys.OemOpenBrackets };
                Settings.KeyPause = new List<Keys> { Keys.OemCloseBrackets };
            }
        }

        public void OnInputDeregister()
        {
            ButtonHitboxes?.Deregister();
            ButtonGraphics?.Deregister();
            ButtonCamera?.Deregister();
        }

        public static void AddButtonsTo(VirtualButton vbtn, List<Buttons> buttons)
        {
            if (buttons == null)
                return;
            foreach (Buttons button in buttons)
            {
                if (button == Buttons.LeftTrigger)
                {
                    vbtn.Nodes.Add(new VirtualButton.PadLeftTrigger(Input.Gamepad, 0.25f));
                }
                else if (button == Buttons.RightTrigger)
                {
                    vbtn.Nodes.Add(new VirtualButton.PadRightTrigger(Input.Gamepad, 0.25f));
                }
                else
                {
                    vbtn.Nodes.Add(new VirtualButton.PadButton(Input.Gamepad, button));
                }
            }
        }

        public static void AddKeysTo(VirtualButton vbtn, List<Keys> keys)
        {
            if (keys == null)
                return;
            foreach (Keys key in keys)
            {
                vbtn.Nodes.Add(new VirtualButton.KeyboardKey(key));
            }
        }

        public override void CreateModMenuSection(TextMenu menu, bool inGame, EventInstance snapshot)
        {
            base.CreateModMenuSection(menu, inGame, snapshot);

            menu.Add(new TextMenu.Button("modoptions_celestetas_reload".DialogCleanOrNull() ?? "Reload Settings").Pressed(() =>
            {
                LoadSettings();
                OnInputDeregister();
                OnInputInitialize();
            }));
        }

<<<<<<< HEAD
        private void LevelLoader_LoadingThread(On.Celeste.LevelLoader.orig_LoadingThread orig, LevelLoader self) {
=======
        public static Detour h_UpdateInputs;
        [MethodImpl(MethodImplOptions.NoInlining)]
        public static void UpdateInputs()
        {
            // This gets relinked to TAS.Manager.UpdateInputs
            throw new Exception("Failed relinking UpdateInputs!");
        }

        public static Detour h_RunThreadWithLogging;
        [MethodImpl(MethodImplOptions.NoInlining)]
        public static void RunThreadWithLogging(Action method)
        {
            // This gets relinked to Celeste.RunThread.RunThreadWithLogging
            throw new Exception("Failed relinking RunThreadWithLogging!");
        }

        public static void Engine_Update(On.Monocle.Engine.orig_Update orig, Engine self, GameTime gameTime)
        {
            SkipBaseUpdate = false;
            InUpdate = false;

            if (!Settings.Enabled)
            {
                orig(self, gameTime);
                return;
            }

            // The original patch doesn't store FrameLoops in a local variable, but it's only updated in UpdateInputs anyway.
            int loops = Manager.FrameLoops;
            bool skipBaseUpdate = !Settings.FastForwardCallBase && loops >= Settings.FastForwardThreshold;

            SkipBaseUpdate = skipBaseUpdate;
            InUpdate = true;

            for (int i = 0; i < loops; i++)
            {
                // Anything happening early on runs in the MInput.Update hook.
                orig(self, gameTime);

                // Badeline does some dirty stuff in Render.
                if (i < loops - 1)
                    Engine.Scene?.Tracker.GetEntity<FinalBoss>()?.Render();

                // Autosaving prevents opening the menu to skip cutscenes during fast forward.
                if (Engine.Scene is Level level && UserIO.Saving && !SaveData.Instance.Areas[level.Session.Area.ID].Modes[0].Completed)
                {
                    if (Engine.Scene.Entities.FindFirst<EventTrigger>() != null
                        || Engine.Scene.Entities.FindFirst<NPC>() != null
                        || Engine.Scene.Entities.FindFirst<FlingBirdIntro>() != null)
                    {
                        skipBaseUpdate = false;
                        loops = 1;
                    }
                }
            }

            SkipBaseUpdate = false;
            InUpdate = false;

            if (UnixRTCEnabled && Manager.CurrentStatus != null)
            {
                StreamWriter writer = Instance.UnixRTCStreamOut;
                try
                {
                    writer.Write(Manager.PlayerStatus.Replace('\n', '~'));
                    writer.Write('%');
                    writer.Write(Manager.CurrentStatus.Replace('\n', '~'));
                    writer.Write('%');
                    if (Engine.Scene is Level level)
                    {
                        writer.Write(level.Session.LevelData.Name);
                    }
                    writer.WriteLine();
                    writer.FlushAsync();
                }
                catch { }
            }

            if (skipBaseUpdate)
                orig_Game_Update(self, gameTime);
        }

        public static void MInput_Update(On.Monocle.MInput.orig_Update orig)
        {
            if (!Settings.Enabled)
            {
                orig();
                return;
            }

            if (!Manager.Running || Manager.Recording)
            {
                orig();
            }
            UpdateInputs();

            // Hacky, but this works just good enough.
            // The original code executes base.Update(); return; instead.
            if ((Manager.state & State.FrameStep) == State.FrameStep)
            {
                PreviousGameLoop = Engine.OverloadGameLoop;
                Engine.OverloadGameLoop = FrameStepGameLoop;
            }
        }

        public static Detour h_Game_Update;
        public delegate void d_Game_Update(Game self, GameTime gameTime);
        public static d_Game_Update orig_Game_Update;
        public static void Game_Update(Game self, GameTime gameTime)
        {
            if (Settings.Enabled && SkipBaseUpdate)
            {
                return;
            }

            orig_Game_Update(self, gameTime);

            // Check for our own keybindings here.
            if (Instance.ButtonHitboxes.Pressed)
                Settings.ShowHitboxes = !Settings.ShowHitboxes;
            if (Instance.ButtonGraphics.Pressed)
                Settings.SimplifiedGraphics = !Settings.SimplifiedGraphics;
            if (Instance.ButtonCamera.Pressed)
                Settings.CenterCamera = !Settings.CenterCamera;
        }

        public static Action PreviousGameLoop;
        public static void FrameStepGameLoop()
        {
            Engine.OverloadGameLoop = PreviousGameLoop;
        }

        public static void RunThread_Start(On.Celeste.RunThread.orig_Start orig, Action method, string name, bool highPriority)
        {
            if (Manager.Running)
            {
                RunThreadWithLogging(method);
                return;
            }

            orig(method, name, highPriority);
        }

        public static void Achievements_Register(On.Celeste.Achievements.orig_Register orig, Achievement achievement)
        {
            if (Settings.DisableAchievements)
                return;
            orig(achievement);
        }

        public static void Stats_Increment(On.Celeste.Stats.orig_Increment orig, Stat stat, int increment)
        {
            if (Settings.DisableAchievements)
                return;
            orig(stat, increment);
        }

        public static void Commands_Render(ILContext il)
        {
            // Hijack string.Format("\n level:       {0}, {1}", xObj, yObj)
            new ILCursor(il).FindNext(out ILCursor[] found,
                i => i.MatchLdstr("\n level:       {0}, {1}"),
                i => i.MatchCall(typeof(string), "Format")
            );
            ILCursor c = found[1];
            c.Remove();
            c.EmitDelegate<Func<string, object, object, string>>((text, xObj, yObj) =>
            {
                int x = (int)xObj;
                int y = (int)yObj;
                Level level = Engine.Scene as Level;
                return
                    $"\n world:       {(int)Math.Round(x + level.LevelOffset.X)}, {(int)Math.Round(y + level.LevelOffset.Y)}" +
                    $"\n level:       {x}, {y}";
            });
        }
        private void LevelLoader_LoadingThread(On.Celeste.LevelLoader.orig_LoadingThread orig, LevelLoader self)
        {
>>>>>>> 91a4e549
            orig.Invoke(self);
            Session session = self.Level.Session;
            Vector2? spawn = Manager.controller.resetSpawn;
            if (spawn != null)
            {
                session.RespawnPoint = spawn;
                session.Level = session.MapData.GetAt((Vector2) spawn)?.Name;
                session.FirstLevel = false;
                Manager.controller.resetSpawn = null;
            }
        }
<<<<<<< HEAD
=======

        public static void Level_Render(ILContext il)
        {
            ILCursor c;
            new ILCursor(il).FindNext(out ILCursor[] found,
                i => i.MatchLdfld(typeof(Pathfinder), "DebugRenderEnabled"),
                i => i.MatchCall(typeof(Draw), "get_SpriteBatch"),
                i => i.MatchLdarg(0),
                i => i.MatchLdarg(0),
                i => i.MatchLdarg(0)
            );

            // Place labels at and after pathfinder rendering code
            ILLabel render = il.DefineLabel();
            ILLabel skipRender = il.DefineLabel();
            c = found[1];
            c.MarkLabel(render);
            c = found[4];
            c.MarkLabel(skipRender);

            // || the value of DebugRenderEnabled with Debug rendering being enabled, && with seekers being present.
            c = found[0];
            c.Index++;
            c.Emit(OpCodes.Brtrue_S, render.Target);
            c.Emit(OpCodes.Call, typeof(GameplayRendererExt).GetMethod("get_RenderDebug"));
            c.Emit(OpCodes.Brfalse_S, skipRender.Target);
            c.Emit(OpCodes.Ldarg_0);
            c.Emit(OpCodes.Callvirt, typeof(Scene).GetMethod("get_Tracker"));
            MethodInfo GetEntity = typeof(Tracker).GetMethod("GetEntity");
            c.Emit(OpCodes.Callvirt, GetEntity.MakeGenericMethod(new Type[] { typeof(Seeker) }));
        }

        private void Pathfinder_Render(ILContext il)
        {
            // Remove the for loop which draws pathfinder tiles
            ILCursor c = new ILCursor(il);
            c.FindNext(out ILCursor[] found, i => i.MatchLdfld(typeof(Pathfinder), "lastPath"));
            c.RemoveRange(found[0].Index - 1);
        }

        private void Entity_Render(On.Monocle.Entity.orig_Render orig, Entity self)
        {
            if (InUpdate)
                return;
            orig(self);
        }

        private void LightingRenderer_Render(On.Celeste.LightingRenderer.orig_Render orig, LightingRenderer self, Scene scene)
        {
            if (Settings.SimplifiedGraphics)
                return;
            orig(self, scene);
        }

        private void Particle_Render(On.Monocle.Particle.orig_Render orig, ref Particle self)
        {
            if (Settings.SimplifiedGraphics)
                return;
            orig(ref self);
        }

        private void BackdropRenderer_Render(On.Celeste.BackdropRenderer.orig_Render orig, BackdropRenderer self, Scene scene)
        {
            if (Settings.SimplifiedGraphics)
                return;
            orig(self, scene);
        }

        private void CrystalStaticSpinner_ctor(On.Celeste.CrystalStaticSpinner.orig_ctor_Vector2_bool_CrystalColor orig, CrystalStaticSpinner self, Vector2 position, bool attachToSolid, CrystalColor color)
        {
            if (Settings.SimplifiedGraphics)
                color = CrystalColor.Blue;
            orig(self, position, attachToSolid, color);
        }

        private DustStyles.DustStyle DustStyles_Get_Session(On.Celeste.DustStyles.orig_Get_Session orig, Session session)
        {
            if (Settings.SimplifiedGraphics)
            {
                return new DustStyles.DustStyle
                {
                    EdgeColors = new Vector3[] {
                    Color.Orange.ToVector3(),
                    Color.Orange.ToVector3(),
                    Color.Orange.ToVector3()
                },
                    EyeColor = Color.Orange,
                    EyeTextures = "danger/dustcreature/eyes"
                };
            }
            return orig(session);
        }

        private float LavaRect_Wave(On.Celeste.LavaRect.orig_Wave orig, LavaRect self, int step, float length)
        {
            if (Settings.SimplifiedGraphics)
                return 0f;
            return orig(self, step, length);
        }

        private float DreamBlock_Lerp(On.Celeste.DreamBlock.orig_Lerp orig, DreamBlock self, float a, float b, float percent)
        {
            if (Settings.SimplifiedGraphics)
                return 0f;
            return orig(self, a, b, percent);
        }

        private static void FloatingDebris_ctor(FloatingDebris.orig_ctor_Vector2 orig, Celeste.FloatingDebris self, Vector2 position)
        {
            orig(self, position);
            if (Settings.SimplifiedGraphics)
                self.Add(new RemoveSelfComponent());
        }

        private static void MoonCreature_ctor(MoonCreature.orig_ctor_Vector2 orig, Celeste.MoonCreature self, Vector2 position) {
            orig(self, position);
            if (Settings.SimplifiedGraphics)
                self.Add(new RemoveSelfComponent());
        }
        private void LightningRenderer_Render(On.Celeste.LightningRenderer.orig_Render orig, LightningRenderer self) {
            self.DrawEdges = !Settings.SimplifiedGraphics;
            orig.Invoke(self);
        }

        private void Bolt_Render(On.Celeste.LightningRenderer.Bolt.orig_Render orig, object self)
        {
            if (Settings.SimplifiedGraphics)
                return;
            orig.Invoke(self);
        }

        private static void Distort_Render(On.Celeste.Distort.orig_Render orig, Texture2D source, Texture2D map, bool hasDistortion)
        {
            if (GameplayRendererExt.RenderDebug || Settings.SimplifiedGraphics)
            {
                Distort.Anxiety = 0f;
                Distort.GameRate = 1f;
                hasDistortion = false;
            }
            orig(source, map, hasDistortion);
        }

        private static void SoundSource_DebugRender(SoundSource.orig_DebugRender orig, Celeste.SoundSource self, Camera camera) {
            if (!Settings.ShowHitboxes)
                orig(self, camera);
        }

        private void Puffer_Render(On.Celeste.Puffer.orig_Render orig, Puffer self) {
            if (GameplayRendererExt.RenderDebug)
                Draw.Circle(self.Position, 32f, Color.Red, 32);
            orig(self);
        }

        private void ReflectionTentaclesOnUpdateVertices(On.Celeste.ReflectionTentacles.orig_UpdateVertices orig, ReflectionTentacles self)
        {
            if ((Manager.state == State.Enable && Manager.FrameLoops > 1) || Settings.SimplifiedGraphics)
                return;

            orig(self);
        }

        private void Level_BeforeRender(On.Celeste.Level.orig_BeforeRender orig, Level self)
        {
            orig.Invoke(self);
            if (Settings.CenterCamera)
            {
                Player player = self.Tracker.GetEntity<Player>();
                if (player != null)
                {
                    SavedCamera = self.Camera;
                    Vector2 cameraPosition = player.Position - new Vector2(SavedCamera.Viewport.Width / 2, SavedCamera.Viewport.Height / 2);
                    self.Camera.Position = cameraPosition;
                } else
                    SavedCamera = null;
            }
        }

        private void Level_AfterRender(On.Celeste.Level.orig_AfterRender orig, Level self)
        {
            if (SavedCamera != null)
                self.Camera.CopyFrom(SavedCamera);
            orig.Invoke(self);
        }
>>>>>>> 91a4e549
    }
}<|MERGE_RESOLUTION|>--- conflicted
+++ resolved
@@ -4,10 +4,7 @@
 using Microsoft.Xna.Framework;
 using Microsoft.Xna.Framework.Graphics;
 using Microsoft.Xna.Framework.Input;
-<<<<<<< HEAD
-=======
 using Mono.Cecil.Cil;
->>>>>>> 91a4e549
 using Monocle;
 using System;
 using System.Collections.Generic;
@@ -16,23 +13,15 @@
 using System.Text;
 using System.Threading;
 using System.Reflection;
-<<<<<<< HEAD
-=======
 using System.Runtime.CompilerServices;
 using MonoMod.Utils;
-using FloatingDebris = On.Celeste.FloatingDebris;
-using MoonCreature = On.Celeste.MoonCreature;
-using SoundSource = On.Celeste.SoundSource;
-using System.Net.Sockets;
 using System.Net;
 using Mono.Unix;
->>>>>>> 91a4e549
 
 namespace TAS.EverestInterop
 {
     public class CelesteTASModule : EverestModule
     {
-
         public static CelesteTASModule Instance;
 
         public override Type SettingsType => typeof(CelesteTASModuleSettings);
@@ -41,10 +30,6 @@
         public VirtualButton ButtonHitboxes;
         public VirtualButton ButtonGraphics;
         public VirtualButton ButtonCamera;
-
-<<<<<<< HEAD
-        public CelesteTASModule() {
-=======
         public static bool UnixRTCEnabled => (Environment.OSVersion.Platform == PlatformID.Unix) && Settings.UnixRTC;
 
         public NamedPipeServerStream UnixRTC;
@@ -57,25 +42,11 @@
         public static bool SkipBaseUpdate;
         public static bool InUpdate;
 
-        public CelesteTASModule()
-        {
->>>>>>> 91a4e549
+        public CelesteTASModule() {
             Instance = this;
         }
 
-        public override void Load()
-        {
-
-            // Open unix IO pipe for interfacing with Linux / Mac Celseste Studio
-            if (UnixRTCEnabled)
-            {
-                File.Delete("/tmp/celestetas");
-                UnixRTC = new NamedPipeServerStream("/tmp/celestetas", PipeDirection.InOut);
-                UnixRTC.WaitForConnection();
-                UnixRTCStreamOut = new StreamWriter(UnixRTC);
-                UnixRTCStreamIn = new StreamReader(UnixRTC);
-                Logger.Log("CelesteTAS", "Unix socket is active on /tmp/celestetas");
-            }
+        public override void Load() {
 
             Core.instance = new Core();
             Core.instance.Load();
@@ -98,37 +69,33 @@
             // Any additional hooks.
             Everest.Events.Input.OnInitialize += OnInputInitialize;
             Everest.Events.Input.OnDeregister += OnInputDeregister;
+
+            // Open unix IO pipe for interfacing with Linux / Mac Celeste Studio
+            if (UnixRTCEnabled) {
+                File.Delete("/tmp/celestetas");
+                UnixRTC = new NamedPipeServerStream("/tmp/celestetas", PipeDirection.InOut);
+                UnixRTC.WaitForConnection();
+                UnixRTCStreamOut = new StreamWriter(UnixRTC);
+                UnixRTCStreamIn = new StreamReader(UnixRTC);
+                Logger.Log("CelesteTAS", "Unix socket is active on /tmp/celestetas");
+            }
         }
 
-<<<<<<< HEAD
         public override void Unload() {
             Core.instance.Unload();
             DisableAchievements.instance.Unload();
             GraphicsCore.instance.Unload();
             SimplifiedGraphics.instance.Unload();
             CenterCamera.instance.Unload();
-
-=======
-        public override void Unload()
-        {
-            h_UpdateInputs.Dispose();
-            h_RunThreadWithLogging.Dispose();
-            UnixRTC.Dispose();
-            On.Monocle.Engine.Update -= Engine_Update;
-            On.Monocle.MInput.Update -= MInput_Update;
-            On.Celeste.RunThread.Start -= RunThread_Start;
-            h_Game_Update.Dispose();
-            On.Celeste.Achievements.Register -= Achievements_Register;
-            On.Celeste.Stats.Increment -= Stats_Increment;
->>>>>>> 91a4e549
             On.Celeste.LevelLoader.LoadingThread -= LevelLoader_LoadingThread;
 
             Everest.Events.Input.OnInitialize -= OnInputInitialize;
             Everest.Events.Input.OnDeregister -= OnInputDeregister;
+
+            UnixRTC.Dispose();
         }
 
-        public void OnInputInitialize()
-        {
+        public void OnInputInitialize() {
             ButtonHitboxes = new VirtualButton();
             AddButtonsTo(ButtonHitboxes, Settings.ButtonHitboxes);
             AddKeysTo(ButtonHitboxes, Settings.KeyHitboxes);
@@ -141,8 +108,7 @@
             AddButtonsTo(ButtonCamera, Settings.ButtonCamera);
             AddKeysTo(ButtonCamera, Settings.KeyCamera);
 
-            if (Settings.KeyStart.Count == 0)
-            {
+            if (Settings.KeyStart.Count == 0) {
                 Settings.KeyStart = new List<Keys> { Keys.RightControl, Keys.OemOpenBrackets };
                 Settings.KeyFastForward = new List<Keys> { Keys.RightControl, Keys.RightShift };
                 Settings.KeyFrameAdvance = new List<Keys> { Keys.OemOpenBrackets };
@@ -150,434 +116,53 @@
             }
         }
 
-        public void OnInputDeregister()
-        {
+        public void OnInputDeregister() {
             ButtonHitboxes?.Deregister();
             ButtonGraphics?.Deregister();
             ButtonCamera?.Deregister();
         }
 
-        public static void AddButtonsTo(VirtualButton vbtn, List<Buttons> buttons)
-        {
+        public static void AddButtonsTo(VirtualButton vbtn, List<Buttons> buttons) {
             if (buttons == null)
                 return;
-            foreach (Buttons button in buttons)
-            {
+            foreach (Buttons button in buttons) {
                 if (button == Buttons.LeftTrigger)
-                {
                     vbtn.Nodes.Add(new VirtualButton.PadLeftTrigger(Input.Gamepad, 0.25f));
-                }
                 else if (button == Buttons.RightTrigger)
-                {
                     vbtn.Nodes.Add(new VirtualButton.PadRightTrigger(Input.Gamepad, 0.25f));
-                }
                 else
-                {
                     vbtn.Nodes.Add(new VirtualButton.PadButton(Input.Gamepad, button));
-                }
             }
         }
 
-        public static void AddKeysTo(VirtualButton vbtn, List<Keys> keys)
-        {
+        public static void AddKeysTo(VirtualButton vbtn, List<Keys> keys) {
             if (keys == null)
                 return;
-            foreach (Keys key in keys)
-            {
+            foreach (Keys key in keys)  {
                 vbtn.Nodes.Add(new VirtualButton.KeyboardKey(key));
             }
         }
 
-        public override void CreateModMenuSection(TextMenu menu, bool inGame, EventInstance snapshot)
-        {
+        public override void CreateModMenuSection(TextMenu menu, bool inGame, EventInstance snapshot) {
             base.CreateModMenuSection(menu, inGame, snapshot);
 
-            menu.Add(new TextMenu.Button("modoptions_celestetas_reload".DialogCleanOrNull() ?? "Reload Settings").Pressed(() =>
-            {
+            menu.Add(new TextMenu.Button("modoptions_celestetas_reload".DialogCleanOrNull() ?? "Reload Settings").Pressed(() => {
                 LoadSettings();
                 OnInputDeregister();
                 OnInputInitialize();
             }));
         }
 
-<<<<<<< HEAD
         private void LevelLoader_LoadingThread(On.Celeste.LevelLoader.orig_LoadingThread orig, LevelLoader self) {
-=======
-        public static Detour h_UpdateInputs;
-        [MethodImpl(MethodImplOptions.NoInlining)]
-        public static void UpdateInputs()
-        {
-            // This gets relinked to TAS.Manager.UpdateInputs
-            throw new Exception("Failed relinking UpdateInputs!");
-        }
-
-        public static Detour h_RunThreadWithLogging;
-        [MethodImpl(MethodImplOptions.NoInlining)]
-        public static void RunThreadWithLogging(Action method)
-        {
-            // This gets relinked to Celeste.RunThread.RunThreadWithLogging
-            throw new Exception("Failed relinking RunThreadWithLogging!");
-        }
-
-        public static void Engine_Update(On.Monocle.Engine.orig_Update orig, Engine self, GameTime gameTime)
-        {
-            SkipBaseUpdate = false;
-            InUpdate = false;
-
-            if (!Settings.Enabled)
-            {
-                orig(self, gameTime);
-                return;
-            }
-
-            // The original patch doesn't store FrameLoops in a local variable, but it's only updated in UpdateInputs anyway.
-            int loops = Manager.FrameLoops;
-            bool skipBaseUpdate = !Settings.FastForwardCallBase && loops >= Settings.FastForwardThreshold;
-
-            SkipBaseUpdate = skipBaseUpdate;
-            InUpdate = true;
-
-            for (int i = 0; i < loops; i++)
-            {
-                // Anything happening early on runs in the MInput.Update hook.
-                orig(self, gameTime);
-
-                // Badeline does some dirty stuff in Render.
-                if (i < loops - 1)
-                    Engine.Scene?.Tracker.GetEntity<FinalBoss>()?.Render();
-
-                // Autosaving prevents opening the menu to skip cutscenes during fast forward.
-                if (Engine.Scene is Level level && UserIO.Saving && !SaveData.Instance.Areas[level.Session.Area.ID].Modes[0].Completed)
-                {
-                    if (Engine.Scene.Entities.FindFirst<EventTrigger>() != null
-                        || Engine.Scene.Entities.FindFirst<NPC>() != null
-                        || Engine.Scene.Entities.FindFirst<FlingBirdIntro>() != null)
-                    {
-                        skipBaseUpdate = false;
-                        loops = 1;
-                    }
-                }
-            }
-
-            SkipBaseUpdate = false;
-            InUpdate = false;
-
-            if (UnixRTCEnabled && Manager.CurrentStatus != null)
-            {
-                StreamWriter writer = Instance.UnixRTCStreamOut;
-                try
-                {
-                    writer.Write(Manager.PlayerStatus.Replace('\n', '~'));
-                    writer.Write('%');
-                    writer.Write(Manager.CurrentStatus.Replace('\n', '~'));
-                    writer.Write('%');
-                    if (Engine.Scene is Level level)
-                    {
-                        writer.Write(level.Session.LevelData.Name);
-                    }
-                    writer.WriteLine();
-                    writer.FlushAsync();
-                }
-                catch { }
-            }
-
-            if (skipBaseUpdate)
-                orig_Game_Update(self, gameTime);
-        }
-
-        public static void MInput_Update(On.Monocle.MInput.orig_Update orig)
-        {
-            if (!Settings.Enabled)
-            {
-                orig();
-                return;
-            }
-
-            if (!Manager.Running || Manager.Recording)
-            {
-                orig();
-            }
-            UpdateInputs();
-
-            // Hacky, but this works just good enough.
-            // The original code executes base.Update(); return; instead.
-            if ((Manager.state & State.FrameStep) == State.FrameStep)
-            {
-                PreviousGameLoop = Engine.OverloadGameLoop;
-                Engine.OverloadGameLoop = FrameStepGameLoop;
-            }
-        }
-
-        public static Detour h_Game_Update;
-        public delegate void d_Game_Update(Game self, GameTime gameTime);
-        public static d_Game_Update orig_Game_Update;
-        public static void Game_Update(Game self, GameTime gameTime)
-        {
-            if (Settings.Enabled && SkipBaseUpdate)
-            {
-                return;
-            }
-
-            orig_Game_Update(self, gameTime);
-
-            // Check for our own keybindings here.
-            if (Instance.ButtonHitboxes.Pressed)
-                Settings.ShowHitboxes = !Settings.ShowHitboxes;
-            if (Instance.ButtonGraphics.Pressed)
-                Settings.SimplifiedGraphics = !Settings.SimplifiedGraphics;
-            if (Instance.ButtonCamera.Pressed)
-                Settings.CenterCamera = !Settings.CenterCamera;
-        }
-
-        public static Action PreviousGameLoop;
-        public static void FrameStepGameLoop()
-        {
-            Engine.OverloadGameLoop = PreviousGameLoop;
-        }
-
-        public static void RunThread_Start(On.Celeste.RunThread.orig_Start orig, Action method, string name, bool highPriority)
-        {
-            if (Manager.Running)
-            {
-                RunThreadWithLogging(method);
-                return;
-            }
-
-            orig(method, name, highPriority);
-        }
-
-        public static void Achievements_Register(On.Celeste.Achievements.orig_Register orig, Achievement achievement)
-        {
-            if (Settings.DisableAchievements)
-                return;
-            orig(achievement);
-        }
-
-        public static void Stats_Increment(On.Celeste.Stats.orig_Increment orig, Stat stat, int increment)
-        {
-            if (Settings.DisableAchievements)
-                return;
-            orig(stat, increment);
-        }
-
-        public static void Commands_Render(ILContext il)
-        {
-            // Hijack string.Format("\n level:       {0}, {1}", xObj, yObj)
-            new ILCursor(il).FindNext(out ILCursor[] found,
-                i => i.MatchLdstr("\n level:       {0}, {1}"),
-                i => i.MatchCall(typeof(string), "Format")
-            );
-            ILCursor c = found[1];
-            c.Remove();
-            c.EmitDelegate<Func<string, object, object, string>>((text, xObj, yObj) =>
-            {
-                int x = (int)xObj;
-                int y = (int)yObj;
-                Level level = Engine.Scene as Level;
-                return
-                    $"\n world:       {(int)Math.Round(x + level.LevelOffset.X)}, {(int)Math.Round(y + level.LevelOffset.Y)}" +
-                    $"\n level:       {x}, {y}";
-            });
-        }
-        private void LevelLoader_LoadingThread(On.Celeste.LevelLoader.orig_LoadingThread orig, LevelLoader self)
-        {
->>>>>>> 91a4e549
             orig.Invoke(self);
             Session session = self.Level.Session;
             Vector2? spawn = Manager.controller.resetSpawn;
-            if (spawn != null)
-            {
+            if (spawn != null) {
                 session.RespawnPoint = spawn;
                 session.Level = session.MapData.GetAt((Vector2) spawn)?.Name;
                 session.FirstLevel = false;
                 Manager.controller.resetSpawn = null;
             }
         }
-<<<<<<< HEAD
-=======
-
-        public static void Level_Render(ILContext il)
-        {
-            ILCursor c;
-            new ILCursor(il).FindNext(out ILCursor[] found,
-                i => i.MatchLdfld(typeof(Pathfinder), "DebugRenderEnabled"),
-                i => i.MatchCall(typeof(Draw), "get_SpriteBatch"),
-                i => i.MatchLdarg(0),
-                i => i.MatchLdarg(0),
-                i => i.MatchLdarg(0)
-            );
-
-            // Place labels at and after pathfinder rendering code
-            ILLabel render = il.DefineLabel();
-            ILLabel skipRender = il.DefineLabel();
-            c = found[1];
-            c.MarkLabel(render);
-            c = found[4];
-            c.MarkLabel(skipRender);
-
-            // || the value of DebugRenderEnabled with Debug rendering being enabled, && with seekers being present.
-            c = found[0];
-            c.Index++;
-            c.Emit(OpCodes.Brtrue_S, render.Target);
-            c.Emit(OpCodes.Call, typeof(GameplayRendererExt).GetMethod("get_RenderDebug"));
-            c.Emit(OpCodes.Brfalse_S, skipRender.Target);
-            c.Emit(OpCodes.Ldarg_0);
-            c.Emit(OpCodes.Callvirt, typeof(Scene).GetMethod("get_Tracker"));
-            MethodInfo GetEntity = typeof(Tracker).GetMethod("GetEntity");
-            c.Emit(OpCodes.Callvirt, GetEntity.MakeGenericMethod(new Type[] { typeof(Seeker) }));
-        }
-
-        private void Pathfinder_Render(ILContext il)
-        {
-            // Remove the for loop which draws pathfinder tiles
-            ILCursor c = new ILCursor(il);
-            c.FindNext(out ILCursor[] found, i => i.MatchLdfld(typeof(Pathfinder), "lastPath"));
-            c.RemoveRange(found[0].Index - 1);
-        }
-
-        private void Entity_Render(On.Monocle.Entity.orig_Render orig, Entity self)
-        {
-            if (InUpdate)
-                return;
-            orig(self);
-        }
-
-        private void LightingRenderer_Render(On.Celeste.LightingRenderer.orig_Render orig, LightingRenderer self, Scene scene)
-        {
-            if (Settings.SimplifiedGraphics)
-                return;
-            orig(self, scene);
-        }
-
-        private void Particle_Render(On.Monocle.Particle.orig_Render orig, ref Particle self)
-        {
-            if (Settings.SimplifiedGraphics)
-                return;
-            orig(ref self);
-        }
-
-        private void BackdropRenderer_Render(On.Celeste.BackdropRenderer.orig_Render orig, BackdropRenderer self, Scene scene)
-        {
-            if (Settings.SimplifiedGraphics)
-                return;
-            orig(self, scene);
-        }
-
-        private void CrystalStaticSpinner_ctor(On.Celeste.CrystalStaticSpinner.orig_ctor_Vector2_bool_CrystalColor orig, CrystalStaticSpinner self, Vector2 position, bool attachToSolid, CrystalColor color)
-        {
-            if (Settings.SimplifiedGraphics)
-                color = CrystalColor.Blue;
-            orig(self, position, attachToSolid, color);
-        }
-
-        private DustStyles.DustStyle DustStyles_Get_Session(On.Celeste.DustStyles.orig_Get_Session orig, Session session)
-        {
-            if (Settings.SimplifiedGraphics)
-            {
-                return new DustStyles.DustStyle
-                {
-                    EdgeColors = new Vector3[] {
-                    Color.Orange.ToVector3(),
-                    Color.Orange.ToVector3(),
-                    Color.Orange.ToVector3()
-                },
-                    EyeColor = Color.Orange,
-                    EyeTextures = "danger/dustcreature/eyes"
-                };
-            }
-            return orig(session);
-        }
-
-        private float LavaRect_Wave(On.Celeste.LavaRect.orig_Wave orig, LavaRect self, int step, float length)
-        {
-            if (Settings.SimplifiedGraphics)
-                return 0f;
-            return orig(self, step, length);
-        }
-
-        private float DreamBlock_Lerp(On.Celeste.DreamBlock.orig_Lerp orig, DreamBlock self, float a, float b, float percent)
-        {
-            if (Settings.SimplifiedGraphics)
-                return 0f;
-            return orig(self, a, b, percent);
-        }
-
-        private static void FloatingDebris_ctor(FloatingDebris.orig_ctor_Vector2 orig, Celeste.FloatingDebris self, Vector2 position)
-        {
-            orig(self, position);
-            if (Settings.SimplifiedGraphics)
-                self.Add(new RemoveSelfComponent());
-        }
-
-        private static void MoonCreature_ctor(MoonCreature.orig_ctor_Vector2 orig, Celeste.MoonCreature self, Vector2 position) {
-            orig(self, position);
-            if (Settings.SimplifiedGraphics)
-                self.Add(new RemoveSelfComponent());
-        }
-        private void LightningRenderer_Render(On.Celeste.LightningRenderer.orig_Render orig, LightningRenderer self) {
-            self.DrawEdges = !Settings.SimplifiedGraphics;
-            orig.Invoke(self);
-        }
-
-        private void Bolt_Render(On.Celeste.LightningRenderer.Bolt.orig_Render orig, object self)
-        {
-            if (Settings.SimplifiedGraphics)
-                return;
-            orig.Invoke(self);
-        }
-
-        private static void Distort_Render(On.Celeste.Distort.orig_Render orig, Texture2D source, Texture2D map, bool hasDistortion)
-        {
-            if (GameplayRendererExt.RenderDebug || Settings.SimplifiedGraphics)
-            {
-                Distort.Anxiety = 0f;
-                Distort.GameRate = 1f;
-                hasDistortion = false;
-            }
-            orig(source, map, hasDistortion);
-        }
-
-        private static void SoundSource_DebugRender(SoundSource.orig_DebugRender orig, Celeste.SoundSource self, Camera camera) {
-            if (!Settings.ShowHitboxes)
-                orig(self, camera);
-        }
-
-        private void Puffer_Render(On.Celeste.Puffer.orig_Render orig, Puffer self) {
-            if (GameplayRendererExt.RenderDebug)
-                Draw.Circle(self.Position, 32f, Color.Red, 32);
-            orig(self);
-        }
-
-        private void ReflectionTentaclesOnUpdateVertices(On.Celeste.ReflectionTentacles.orig_UpdateVertices orig, ReflectionTentacles self)
-        {
-            if ((Manager.state == State.Enable && Manager.FrameLoops > 1) || Settings.SimplifiedGraphics)
-                return;
-
-            orig(self);
-        }
-
-        private void Level_BeforeRender(On.Celeste.Level.orig_BeforeRender orig, Level self)
-        {
-            orig.Invoke(self);
-            if (Settings.CenterCamera)
-            {
-                Player player = self.Tracker.GetEntity<Player>();
-                if (player != null)
-                {
-                    SavedCamera = self.Camera;
-                    Vector2 cameraPosition = player.Position - new Vector2(SavedCamera.Viewport.Width / 2, SavedCamera.Viewport.Height / 2);
-                    self.Camera.Position = cameraPosition;
-                } else
-                    SavedCamera = null;
-            }
-        }
-
-        private void Level_AfterRender(On.Celeste.Level.orig_AfterRender orig, Level self)
-        {
-            if (SavedCamera != null)
-                self.Camera.CopyFrom(SavedCamera);
-            orig.Invoke(self);
-        }
->>>>>>> 91a4e549
     }
 }