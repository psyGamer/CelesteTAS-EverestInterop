using System;
using System.Collections.Generic;
using System.Linq;
using Celeste;
using Celeste.Mod;
using Microsoft.Xna.Framework;
using Mono.Cecil.Cil;
using Monocle;
using MonoMod.Cil;
using MonoMod.RuntimeDetour;
using TAS.Input.Commands;
using TAS.Module;
using TAS.Utils;
using GameInput = Celeste.Input;

namespace TAS.EverestInterop;

public static class Core {
    // The fields we want to access from Celeste-Addons
    private static bool SkipBaseUpdate;
    private static bool InUpdate;

    private static Detour HGameUpdate;
    private static DGameUpdate OrigGameUpdate;

    private static Action PreviousGameLoop;

    // https://github.com/EverestAPI/Everest/commit/b2a6f8e7c41ddafac4e6fde0e43a09ce1ac4f17e
    private static readonly Lazy<bool> CantPauseWhileSaving = new(() => Everest.Version < new Version(1, 2865));
    private static readonly bool updateGrab = typeof(GameInput).GetMethod("UpdateGrab") != null;

    [Load]
    private static void Load() {
        // The original mod makes the base.Update call conditional.
        // We need to use Detour for two reasons:
        // 1. Expose the trampoline to be used for the base.Update call in MInput_Update
        // 2. XNA Framework methods would require a separate MMHOOK .dll
        OrigGameUpdate = (HGameUpdate = new Detour(
            typeof(Game).GetMethodInfo("Update"),
            typeof(Core).GetMethodInfo("Game_Update")
        )).GenerateTrampoline<DGameUpdate>();

        using (new DetourContext { After = new List<string> { "*" } }) {
            // The original mod adds a few lines of code into Monocle.Engine::Update.
            On.Monocle.Engine.Update += Engine_Update;

            // The original mod makes the MInput.Update call conditional and invokes UpdateInputs afterwards.
            On.Monocle.MInput.Update += MInput_Update;
            IL.Monocle.MInput.Update += MInputOnUpdate;

            // The original mod makes RunThread.Start run synchronously.
            On.Celeste.RunThread.Start += RunThread_Start;

            // Forced: Allow "rendering" entities without actually rendering them.
            On.Monocle.Entity.Render += Entity_Render;

            if (updateGrab) {
                HookHelper.SkipMethod(typeof(Core), nameof(IgnoreOrigUpdateGrab), typeof(GameInput).GetMethod("UpdateGrab"));
            }
        }
    }

    [Unload]
    private static void Unload() {
        On.Monocle.Engine.Update -= Engine_Update;
        On.Monocle.MInput.Update -= MInput_Update;
        IL.Monocle.MInput.Update -= MInputOnUpdate;
        On.Celeste.RunThread.Start -= RunThread_Start;
        HGameUpdate.Dispose();
        On.Monocle.Entity.Render -= Entity_Render;
    }

    private static void Engine_Update(On.Monocle.Engine.orig_Update orig, Engine self, GameTime gameTime) {
        SkipBaseUpdate = false;
        InUpdate = false;

        if (!TasSettings.Enabled || !Manager.Running) {
            orig(self, gameTime);
            return;
        }

        // The original patch doesn't store FrameLoops in a local variable, but it's only updated in UpdateInputs anyway.
        int loops = Manager.SlowForwarding ? 1 : (int) Manager.FrameLoops;
        bool skipBaseUpdate = loops >= 2;

        SkipBaseUpdate = skipBaseUpdate;
        InUpdate = true;

        for (int i = 0; i < loops; i++) {
            float oldFreezeTimer = Engine.FreezeTimer;

            // Anything happening early on runs in the MInput.Update hook.
            orig(self, gameTime);
            TryUpdateGrab();
            Manager.AdvanceThroughHiddenFrame = false;

            // Autosaving prevents opening the menu to skip cutscenes during fast forward.
            if (skipBaseUpdate && CantPauseWhileSaving.Value && Engine.Scene is Level level && UserIO.Saving
                && level.Entities.Any(entity => entity is EventTrigger or NPC or FlingBirdIntro)
               ) {
                skipBaseUpdate = false;
<<<<<<< HEAD
                break;
            }

            if (skipBaseUpdate && RecordingCommand.StopFastForward) {
                skipBaseUpdate = false;
                break;
=======
                loops = 1;
            } else if (TasSettings.HideFreezeFrames && oldFreezeTimer > 0f && oldFreezeTimer > Engine.FreezeTimer) {
                skipBaseUpdate = true;
                SkipBaseUpdate = skipBaseUpdate;
                Manager.AdvanceThroughHiddenFrame = true;
                loops += 1;
>>>>>>> 6a9b73e3
            }
        }

        SkipBaseUpdate = false;
        InUpdate = false;

        if (skipBaseUpdate) {
            OrigGameUpdate(self, gameTime);
        }
    }

    private static void MInput_Update(On.Monocle.MInput.orig_Update orig) {
        if (!TasSettings.Enabled) {
            orig();
            return;
        }

        if (!Manager.Running) {
            orig();
        }

        Manager.Update();

        // Hacky, but this works just good enough.
        // The original code executes base.Update(); return; instead.
        if (Manager.SkipFrame && !Manager.IsLoading()) {
            PreviousGameLoop = Engine.OverloadGameLoop;
            Engine.OverloadGameLoop = FrameStepGameLoop;
        }
    }

    // update controller even the game is lose focus
    private static void MInputOnUpdate(ILContext il) {
        ILCursor ilCursor = new(il);
        ilCursor.Goto(il.Instrs.Count - 1);

        if (ilCursor.TryGotoPrev(MoveType.After, i => i.MatchCallvirt<MInput.MouseData>("UpdateNull"))) {
            ilCursor.EmitDelegate(UpdateGamePads);
        }

        // skip the orig GamePads[j].UpdateNull();
        if (ilCursor.TryGotoNext(MoveType.After, i => i.MatchLdcI4(0))) {
            ilCursor.Emit(OpCodes.Ldc_I4_4).Emit(OpCodes.Add);
        }
    }

    private static void UpdateGamePads() {
        for (int i = 0; i < 4; i++) {
            if (MInput.Active) {
                MInput.GamePads[i].Update();
            } else {
                MInput.GamePads[i].UpdateNull();
            }
        }
    }

    // ReSharper disable once UnusedMember.Local
    private static void Game_Update(Game self, GameTime gameTime) {
        if (TasSettings.Enabled && SkipBaseUpdate) {
            return;
        }

        OrigGameUpdate(self, gameTime);
    }

    private static void FrameStepGameLoop() {
        Engine.OverloadGameLoop = PreviousGameLoop;
    }

    private static void RunThread_Start(On.Celeste.RunThread.orig_Start orig, Action method, string name, bool highPriority) {
        if (Manager.Running && (CantPauseWhileSaving.Value || name != "USER_IO" && name != "MOD_IO")) {
            RunThread.RunThreadWithLogging(method);
            return;
        }

        orig(method, name, highPriority);
    }

    private static void Entity_Render(On.Monocle.Entity.orig_Render orig, Entity self) {
        if (InUpdate) {
            return;
        }

        orig(self);
    }

    private static void TryUpdateGrab() {
        if (!updateGrab || Manager.SkipFrame) {
            return;
        }

        UpdateGrab();
    }

    private static void UpdateGrab() {
        // this method needs to be isolated for compatibility with Celeste v1.3+
        if (Settings.Instance.GrabMode == GrabModes.Toggle && GameInput.Grab.Pressed) {
            GameInput.grabToggle = !GameInput.grabToggle;
        }
    }

    private static bool IgnoreOrigUpdateGrab() {
        return Manager.Running;
    }

    private delegate void DGameUpdate(Game self, GameTime gameTime);
}<|MERGE_RESOLUTION|>--- conflicted
+++ resolved
@@ -40,7 +40,7 @@
             typeof(Core).GetMethodInfo("Game_Update")
         )).GenerateTrampoline<DGameUpdate>();
 
-        using (new DetourContext { After = new List<string> { "*" } }) {
+        using (new DetourContext {After = new List<string> {"*"}}) {
             // The original mod adds a few lines of code into Monocle.Engine::Update.
             On.Monocle.Engine.Update += Engine_Update;
 
@@ -99,21 +99,16 @@
                 && level.Entities.Any(entity => entity is EventTrigger or NPC or FlingBirdIntro)
                ) {
                 skipBaseUpdate = false;
-<<<<<<< HEAD
                 break;
             }
 
-            if (skipBaseUpdate && RecordingCommand.StopFastForward) {
+            if (TasSettings.HideFreezeFrames && oldFreezeTimer > 0f && oldFreezeTimer > Engine.FreezeTimer) {
+                SkipBaseUpdate = skipBaseUpdate = true;
+                Manager.AdvanceThroughHiddenFrame = true;
+                loops += 1;
+            } else if (skipBaseUpdate && RecordingCommand.StopFastForward) {
                 skipBaseUpdate = false;
                 break;
-=======
-                loops = 1;
-            } else if (TasSettings.HideFreezeFrames && oldFreezeTimer > 0f && oldFreezeTimer > Engine.FreezeTimer) {
-                skipBaseUpdate = true;
-                SkipBaseUpdate = skipBaseUpdate;
-                Manager.AdvanceThroughHiddenFrame = true;
-                loops += 1;
->>>>>>> 6a9b73e3
             }
         }
 
