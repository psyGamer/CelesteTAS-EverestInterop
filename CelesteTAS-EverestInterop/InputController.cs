--- conflicted
+++ resolved
@@ -138,15 +138,9 @@
 			if (Manager.ExportSyncData)
 				Manager.ExportPlayerInfo();
 			Manager.SetInputs(Current);
-<<<<<<< HEAD
-        }
-        public void RecordPlayer() {
-=======
-
 		}
 		/*
 		public void RecordPlayer() {
->>>>>>> 3376ec1c
 			InputRecord input = new InputRecord() { Line = inputIndex + 1, Frames = currentFrame };
 			GetCurrentInputs(input);
 
